--- conflicted
+++ resolved
@@ -234,17 +234,9 @@
       type: 'testPage',
       title: 'New Page'
     };
-<<<<<<< HEAD
-    apos.pages.insert(adminReq(), parentId, newPage, function(err, page) {
-      // did it return an error?
-      console.error(err);
-      assert(!err);
-      assert(page);
-=======
     apos.pages.insert(adminReq(), parentId, newPage, function(err, page){
       // did it return an error?
       assert(!err);
->>>>>>> 8be4f0a4
       //Is the path generally correct?
       assert.equal(page.path, '/root/parent/new-page');
       done();
@@ -255,16 +247,11 @@
     var cursor = apos.pages.find(anonReq(), { slug: 'new-page' });
 
     cursor.toObject(function(err, page){
-<<<<<<< HEAD
       // There is a random component used to address
       // race conditions deterministically
       assert.equal(Math.floor(page.rank), 2);
       done();
     });
-=======
-      assert.equal(page.rank, 2);
-    })
->>>>>>> 8be4f0a4
   });
 
   //////
