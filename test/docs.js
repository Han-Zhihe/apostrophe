var assert = require('assert');
var _ = require('lodash');

var apos;

function anonReq() {
  return {
    res: {
      __: function(x) { return x; }
    },
    browserCall: apos.app.request.browserCall,
    getBrowserCalls: apos.app.request.getBrowserCalls,
    query: {}
  };
}

function adminReq() {
  return _.merge(anonReq(), { 
    user: {
      permissions: {
        admin: true
      }
    }
  });
}

describe('Docs', function() {
  //////
  // EXISTENCE
  //////

  it('should be a property of the apos object', function(done) {
    apos = require('../index.js')({
      root: module,
      shortName: 'test',
      hostName: 'test.com',
      modules: {
        'apostrophe-express': {
          secret: 'xxx',
          port: 7939
        }
      },
      afterInit: function(callback) {
        assert(apos.docs);
        apos.argv._ = [];
        return callback(null);
      },
      afterListen: function(err) {
        done();
      }
    });
  });

  it('should have a db property', function() {
    assert(apos.docs.db);
  });

  //////
  // SETUP
  //////


  it('should make sure all of the expected indexes are configured', function(done){
    var expectedIndexes = ['type', 'slug', 'sortTitle', 'tags', 'published'];
    var actualIndexes = []

    apos.docs.db.indexInformation(function(err, info){
      assert(!err);

      // Extract the actual index info we care about
      _.each(info, function(index){
        actualIndexes.push(index[0][0]);
      });

      // Now make sure everything in expectedIndexes is in actualIndexes
      _.each(expectedIndexes, function(index){
        assert(_.contains(actualIndexes, index))
      });

      // Lastly, make sure there is a text index present
      assert(info.highSearchText_text_lowSearchText_text_title_text_searchBoost_text[0][1] === 'text');
      done();
    });
  });

  it('should make sure there is no test data hanging around from last time', function(done){
    // Attempt to remove all the test people we know about
    apos.docs.db.remove({ 
      $or: [
        { slug: 'larry' }, 
        { slug: 'lori' }, 
        { slug: 'carl' },
        { slug: 'peter' }
      ]
    }, function(err){
      assert(!err);
      // Now look for one of them and make sure they don't exist anymore
      apos.docs.db.find({ slug: 'larry' }).toArray(function(err, docs){
        assert(docs.length === 0);
        done();
      });
    });
  });

  it('should be able to use db to insert documents', function(done){
    var testItems = [
      {
        slug: 'lori',
        published: true,
        type: 'testPerson',
        firstName: 'Lori',
        lastName: 'Pizzaroni',
        age: 32,
        alive: true
      },      
      {
        slug: 'larry',
        published: true,
        type: 'testPerson',
        firstName: 'Larry',
        lastName: 'Cherber',
        age: 28,
        alive: true
      },
      {
        slug: 'carl',
        published: true,
        type: 'testPerson',
        firstName: 'Carl',
        lastName: 'Sagan',
        age: 62,
        alive: false
      }
    ]

    apos.docs.db.insert(testItems, function(err){
      assert(!err);
      done();
    });
  });

  //////
  // UNIQUENESS
  //////

  it('should fail if you try to insert a document with the same unique key twice', function(done){
    apos.docs.db.insert([
      {
        type: 'testPerson',
        published: false,
        age: 70,
        slug: 'peter'
      },
      {
        type: 'testPerson',
        published: false,
        age: 70,
        slug: 'peter'
      }
    ], function(err){
      assert(err);
      done();
    });
  });

  //////
  // FINDING
  //////

  it('should have a find method on docs that returns a cursor', function(){
    var cursor = apos.docs.find();
    assert(cursor);
  });


<<<<<<< HEAD
  it('should be able to find all PUBLISHED test documents and ouput them as an array', function(done){
    var cursor = apos.docs.find(anonReq(), { type: 'testPerson' });
=======
  it('should be able to find all test documents', function(done){
    var cursor = apos.docs.find(anonReq(), { type: 'testPerson' }).toArray(function(err, docs){
      console.error(err);
      assert(!err);
>>>>>>> e3c3c9a0

    cursor.toArray(function(err, docs){
      assert(!err);
      // There should be only 4 results.
      assert(docs.length === 3);
      // They should all have a type of testPerson
      assert(docs[0].type === 'testPerson');
      done();
    });
  });


  //////
  // PROJECTIONS
  //////

  it('should be able to specify which fields to get by passing a projection object', function(done){
    var cursor = apos.docs.find(anonReq(), { type: 'testPerson' }, { age: 1 });
    cursor.toArray(function(err, docs){
      // There SHOULD be an age 
      assert(docs[0].age);

      // There SHOULD NOT be a firstName 
      assert(!docs[0].firstName);
      done();
    });
  });

  //////
  // PUBLISHED vs UNPUBLISHED
  //////

  it('should be that non-admins DO NOT get unpublished docs by default', function(done) {
    var cursor = apos.docs.find(anonReq(), { type: 'testPerson' });
    cursor.toArray(function(err, docs){
      _.each(docs, function(doc){
        // There SHOULD NOT be a firstName 
        assert(doc.published);
      });

      done();
    });
  });

  it('should be that non-admins do not get unpublished docs, even if they ask for them', function(done) {
    var cursor = apos.docs.find(anonReq(), { type: 'testPerson' }).published(false);
    cursor.toArray(function(err, docs){
      assert(docs.length === 0);
      done();
    });
  });

  it('should be that admins can get unpublished docs if they ask for them', function(done) {
    var cursor = apos.docs.find(adminReq(), { type: 'testPerson' }).published(false);
    cursor.toArray(function(err, docs){
      assert(!docs[0].published);
      done();
    });
  });

  it('should be that admins can get a mixture of unpublished docs and published docs if they ask', function(done) {
    var cursor = apos.docs.find(adminReq(), { type: 'testPerson' }).published(null);
    cursor.toArray(function(err, docs) {
      assert(docs.length === 4);
      done();
    });
  });

  //////
  // SORTING
  //////

  it('should be able to sort', function(done) {
    var cursor = apos.docs.find(anonReq(), { type: 'testPerson' }).sort({ age: 1 });
    cursor.toArray(function(err, docs) {
      assert(docs[0].slug == 'larry');
      done();
    });    
  });

  it('should be able to sort by multiple keys', function(done) {
    var cursor = apos.docs.find(anonReq(), { type: 'testPerson' }).sort({ firstName:1 , age: 1 });
    cursor.toArray(function(err, docs) {
      assert(docs[0].slug == 'carl');
      assert(docs[1].slug == 'larry');
      done();
    });    
  });

});<|MERGE_RESOLUTION|>--- conflicted
+++ resolved
@@ -173,15 +173,8 @@
   });
 
 
-<<<<<<< HEAD
   it('should be able to find all PUBLISHED test documents and ouput them as an array', function(done){
     var cursor = apos.docs.find(anonReq(), { type: 'testPerson' });
-=======
-  it('should be able to find all test documents', function(done){
-    var cursor = apos.docs.find(anonReq(), { type: 'testPerson' }).toArray(function(err, docs){
-      console.error(err);
-      assert(!err);
->>>>>>> e3c3c9a0
 
     cursor.toArray(function(err, docs){
       assert(!err);
