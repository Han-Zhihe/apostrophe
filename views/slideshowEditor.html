{%- extends "baseWidgetEditor.html" -%}
{%- include "formMacros.html" -%}

{%- block modalClass -%}
  {{ super() }} apos-slideshow-editor apos-ui-modal-no-sidebar
{%- endblock%}

{%- block modalLabel -%}
  {{ __('Edit Slideshow') }}
{%- endblock -%}

{%- block modalInstructions -%}
<p>{{ __('Choose image files (GIF, JPEG or PNG). Drag them into the order you prefer. <br />
You can also drag images from your computer into the dashed area below. <br />
Or, drag the existing images shown beneath the dashed area. <br />') }}
<span data-size-warning style="display: none">{{ __('Images must be at least 400x300 pixels.') }}</span></p>
{%- endblock -%}

{%- block formAll -%}
  {# Powered by the blueimp file uploader #}

  <div class="apos-slideshow-drag-container" data-drag-container>
    <div class="apos-slideshow-file-in-message" data-drag-droparea><span data-drag-message>{{ __('Drop Files Here') }}</span></div>
    <div class="apos-progress-container">
      <div data-autocropping class="apos-autocropping">{{ __('Autocropping...') }}</div>
      {%- include "progress.html" -%}
    </div>

    {# Main slideshow editor: reordering and removing of images, drop target #}

    <ul data-items class="apos-slideshow-editor-items apos-chooser-drag-peer">
      {# I am a template. I get cloned and populated by jQuery. If you #}
      {# leave my data attributes intact you can edit me quite a bit. #}
      <li data-item class="apos-slideshow-editor-item apos-template">
        <div class="apos-slideshow-editor-item-box" data-image-background>
          {# jQuery will give this img a proper src #}
          {# Use the smallest possible empty GIF in the meantime #}
          <img src="data:image/gif;base64,R0lGODlhAQABAAAAACH5BAEKAAEALAAAAAABAAEAAAICTAEAOw==" class="apos-slideshow-editor-image" data-image />
          <div class="apos-slideshow-controls">
            <a class="apos-slideshow-control apos-remove" data-remove title="Remove">
              <i class="icon-remove"></i>
            </a>
            <a class="apos-slideshow-control apos-crop" style="top:0px;" data-crop title="Crop">
              <i class="icon-crop"></i>
            </a>
          </div>
        </div>

        <div class="apos-slideshow-extra-fields" data-extra-fields>
          {%- block hyperlink -%}
            <fieldset class="apos-fieldset apos-fieldset-text" data-extra-fields-link>
              <label>{{ __('Link') }}</label>
              <input data-hyperlink class="apos-slideshow-editor-link" type="text" />
            </fieldset>
            <fieldset class="apos-fieldset apos-fieldset-text" data-extra-fields-linkTitle>
              <label>{{ __('Link Title') }}</label>
              <input data-hyperlink-title class="apos-slideshow-editor-link-title" type="text" />
            </fieldset>
<<<<<<< HEAD
          {%- endblock -%}
          {%- block otherExtraFields -%}
          {%- endblock -%}
=======
            {{ formBoolean('newWindow','New Window') }}
          {% endblock %}
          {% block otherExtraFields %}
          {% endblock %}
>>>>>>> 33c4d397
          <a href="#" data-extra-fields-save class="apos-control apos-button">{{ __('Save Changes') }}</a>
        </div>
      </li>
    </ul>
    <div class="apos-file-styled-container" data-uploader-container>

      {# ACHTUNG: IN IE9 AND BELOW, we leave the browse button the heck #}
      {# alone and don't try to substitute anything for it. Otherwise #}
      {# it does not work. The class was removed deliberately so the #}
      {# button would be visible. Yes it's an ugly button. That's life. #}
      {# -Tom and Joel #}

      <!--[if lte IE 9]>
        <input data-uploader type="file" name="files[]" data-url="/apos/upload-files" multiple />
      <![endif]-->
      <!--[if !IE]> -->
        <div class="apos-file-styled icon-plus" data-file-uploader-status></div>
        <input data-uploader type="file" name="files[]" class="apos-file-input" data-url="/apos/upload-files" multiple />
      <!-- <![endif]-->
    </div>
    <div class="apos-clear"></div>
  </div>

  {# ADDITIONAL CONTROLS FOR THE ENTIRE SLIDESHOW'S PRESENTATION #}

  {# TODO: you can make these snazzier, but remember the JS expects to #}
  {# set a val() of '0' or '1' on a select element #}
  <div data-orientation-select class="apos-orientation-select-container">
    <label class='apos-instructions'>{{ __('Select Orientation') }}</label>
    {# javascript clones this as needed based on orientation.choices #}
    <a class="apos-button apos-template" title="Title" data-orientation-button="name" href="#"></a>
    {# Examples of what this expands to: #}
    {#
      <a class="apos-button apos-landscape" title="Landscape" data-orientation-button="landscape" href="#"></a>
      <a class="apos-button apos-portrait" title="Portrait" data-orientation-button="portrait" href="#"></a>
      <a class="apos-button apos-square" title="Square" data-orientation-button="square" href="#"></a>
    #}
  </div>

  <div class="apos-slideshow-user-options clearfix">
    {{ formBoolean('showTitles', 'Show Titles') }}
    {{ formBoolean('showDescriptions', 'Show Descriptions') }}
    {{ formBoolean('showCredits', 'Show Credits') }}
  </div>




  {# Media chooser #}

  <div class="apos-media-chooser apos-chooser-drag-peer" data-chooser>
    {# I float right #}
    <a href="#" data-next class="apos-next apos-chooser-pager"></a>
    {# I float left #}
    <a href="#" data-previous class="apos-previous apos-chooser-pager"></a>
    {# I sting like a bee #}
    <h5 class="apos-media-chooser-title">{{ __('Recently Added In Media Chooser') }}:</h5>

    {# UX note: you can pretty up the search submit button but please don't remove it #}
    {# entirely as some users will not press enter. -Tom #}
    <div class="apos-media-chooser-search">
      <label class="apos-chooser-search-label">{{ __('Search') }}</label>
      <input type="text" name="search" class="apos-chooser-search" />
      <input type="submit" class="apos-search-submit" value="Go" name="search-submit" />
      <a href="#" class="apos-remove-search apos-control apos-button" data-remove-search>x</a>
    </div>
    <ul data-chooser-items class="apos-media-chooser-items clearfix">
      {# I am a template. I get cloned and populated by jQuery. If you #}
      {# leave my data attributes intact you can edit me quite a bit. #}
      <li data-chooser-item class="apos-media-chooser-item apos-template">
        <div class="apos-media-chooser-add">+</div>
        <div class="apos-media-chooser-item-box">
          {# jQuery will give this img a proper src #}
          {# Use the smallest possible empty GIF in the meantime #}
          <img src="data:image/gif;base64,R0lGODlhAQABAAAAACH5BAEKAAEALAAAAAABAAEAAAICTAEAOw==" data-image />
        </div>
      </li>
    </ul>

  </div>

{%- endblock -%}

{%- block modalFooter -%}
  <div class="apos-limit-reached" data-limit-reached style="display: none">{{ __('You have reached the limit of %s file(s) in this location.', '<span data-limit>5</span>') }}</div>
{%- endblock -%}<|MERGE_RESOLUTION|>--- conflicted
+++ resolved
@@ -56,16 +56,10 @@
               <label>{{ __('Link Title') }}</label>
               <input data-hyperlink-title class="apos-slideshow-editor-link-title" type="text" />
             </fieldset>
-<<<<<<< HEAD
+            {{ formBoolean('newWindow','New Window') }}
           {%- endblock -%}
           {%- block otherExtraFields -%}
           {%- endblock -%}
-=======
-            {{ formBoolean('newWindow','New Window') }}
-          {% endblock %}
-          {% block otherExtraFields %}
-          {% endblock %}
->>>>>>> 33c4d397
           <a href="#" data-extra-fields-save class="apos-control apos-button">{{ __('Save Changes') }}</a>
         </div>
       </li>
