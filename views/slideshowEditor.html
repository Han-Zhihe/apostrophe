{% extends "baseWidgetEditor.html" %}

{% block widgetVars %}
  {% set widgetClass = 'apos-slideshow-editor' %}
{% endblock %}

{% block title %}
  Edit Slideshow
{% endblock %}

{% block instructions %}
Choose image files (GIF, JPEG or PNG). Drag them into the order you prefer. <br />
You can also drag images from your computer into the dashed area below.
{% endblock %}

{# We have change events #}
{% block previewButton %}
{% endblock %}

{% block formBody %}
  {# Powered by the blueimp file uploader #}

    <div class="apos-slideshow-drag-container" data-drag-container>
      <div class="apos-slideshow-file-in-message" data-drag-droparea><span data-drag-message>Drop Files Here</span></div>
      <div class="apos-progress-container">
        <span data-progress class="apos-progress">Progress: <span data-progress-percentage></span>%</span>
        <span data-finished class="apos-progress">Upload Finished</span>
      </div>
    
  {% endblock %}

  {# For reordering and removing of images #}

  {% block formAfterPreview %}
    <ul data-items class="apos-slideshow-editor-items">
      {# I am a template. I get cloned and populated by jQuery. If you #}
      {# leave my data attributes intact you can edit me quite a bit. #}
      <li data-item class="apos-slideshow-editor-item apos-template">
<<<<<<< HEAD
        <div class="apos-slideshow-editor-item-box">
          {# jQuery will give this img a proper src #}
          {# Use the smallest possible empty GIF in the meantime #}
          <img src="data:image/gif;base64,R0lGODlhAQABAAAAACH5BAEKAAEALAAAAAABAAEAAAICTAEAOw==" class="apos-slideshow-editor-image" data-image />
          <a class="apos-slideshow-control apos-crop" style="top:0px;" data-crop>Crop</a>
          <a class="apos-slideshow-control apos-remove" data-remove>x</a>
        </div>
=======
        {% block itemBox %}
          <div class="apos-slideshow-editor-item-box">
            {# jQuery will give this img a proper src #}
            {# Use the smallest possible empty GIF in the meantime #}
            <img src="data:image/gif;base64,R0lGODlhAQABAAAAACH5BAEKAAEALAAAAAABAAEAAAICTAEAOw==" class="apos-slideshow-editor-image" data-image />
            <a class="apos-slideshow-control apos-remove" data-remove>x</a>
          </div>
        {% endblock %}
>>>>>>> 8e192a7c

        <div class="apos-slideshow-extra-fields" data-extra-fields>
          <fieldset class="apos-fieldset apos-fieldset-text">
            <label class="short">Title</label>
            <input data-title class="apos-slideshow-editor-title" type="text" />
          </fieldset>
          <fieldset class="apos-fieldset apos-fieldset-text">
            <label>Description</label>
            <textarea data-description class="apos-slideshow-editor-description"></textarea>
          </fieldset>
          {% block hyperlink %}
            <fieldset class="apos-fieldset apos-fieldset-text">
              <label>Link</label>
              <input data-hyperlink class="apos-slideshow-editor-link" type="text" />
            </fieldset>
            <fieldset class="apos-fieldset apos-fieldset-text">
              <label>Link Title</label>
              <input data-hyperlink-title class="apos-slideshow-editor-link-title" type="text" />
            </fieldset>
          {% endblock %}
          <a href="#" data-extra-fields-save class="apos-control apos-button">Save Changes</a>
        </div>

        <div class="apos-slideshow-crop" data-crop-container>
          <img data-crop-image />
          <a href="#" data-crop-save class="apos-control apos-button">Save Changes</a>
          <a href="#" data-crop-cancel class="apos-control apos-button">Cancel</a>
        </div>

      </li>
    </ul>
    <div class="apos-file-styled-container" data-uploader-container>
      <div class="apos-file-styled icon-plus">+</div>
      <input data-uploader type="file" name="files[]" class="apos-file-input" data-url="/apos/upload-files" multiple />
    </div>
    <div class="apos-clear"></div>
    </div>
  {% endblock %}
{% block additionalFooterItems %}
<div class="apos-limit-reached" data-limit-reached style="display: none">You have reached the limit of <span data-limit>5</span> file(s) in this location.</div>
{% endblock %}
<|MERGE_RESOLUTION|>--- conflicted
+++ resolved
@@ -36,7 +36,6 @@
       {# I am a template. I get cloned and populated by jQuery. If you #}
       {# leave my data attributes intact you can edit me quite a bit. #}
       <li data-item class="apos-slideshow-editor-item apos-template">
-<<<<<<< HEAD
         <div class="apos-slideshow-editor-item-box">
           {# jQuery will give this img a proper src #}
           {# Use the smallest possible empty GIF in the meantime #}
@@ -44,16 +43,6 @@
           <a class="apos-slideshow-control apos-crop" style="top:0px;" data-crop>Crop</a>
           <a class="apos-slideshow-control apos-remove" data-remove>x</a>
         </div>
-=======
-        {% block itemBox %}
-          <div class="apos-slideshow-editor-item-box">
-            {# jQuery will give this img a proper src #}
-            {# Use the smallest possible empty GIF in the meantime #}
-            <img src="data:image/gif;base64,R0lGODlhAQABAAAAACH5BAEKAAEALAAAAAABAAEAAAICTAEAOw==" class="apos-slideshow-editor-image" data-image />
-            <a class="apos-slideshow-control apos-remove" data-remove>x</a>
-          </div>
-        {% endblock %}
->>>>>>> 8e192a7c
 
         <div class="apos-slideshow-extra-fields" data-extra-fields>
           <fieldset class="apos-fieldset apos-fieldset-text">
