--- conflicted
+++ resolved
@@ -290,15 +290,12 @@
       var cache = self.getCache('minify');
       return async.series({
         checkCache: function (callback) {
-<<<<<<< HEAD
           if (type === 'stylesheets') {
             // For now we must ignore the cache for stylesheets because
             // LESS files may include other files which may have been
             // modified, and we have not accounted for that
             return callback(null);
           }
-=======
->>>>>>> 58d809cf
           return async.map(assets, function(asset, callback) {
             if (!fs.existsSync(asset.file)) {
               // It is not uncommon to push assets that a developer doesn't
@@ -354,10 +351,6 @@
 
     // Minify a single JavaScript file (via the script.file property)
     self.minifyScript = function(script, callback) {
-<<<<<<< HEAD
-=======
-      console.log(script);
->>>>>>> 58d809cf
       // For now we don't actually need async for scripts, but now
       // we have the option of going there
       var exists = fs.existsSync(script.file);
@@ -370,10 +363,6 @@
     };
 
     self.compileStylesheet = function(stylesheet, callback) {
-<<<<<<< HEAD
-      console.log('Compiling stylesheet ' + stylesheet.file);
-=======
->>>>>>> 58d809cf
       var result;
       var src = stylesheet.file;
 
