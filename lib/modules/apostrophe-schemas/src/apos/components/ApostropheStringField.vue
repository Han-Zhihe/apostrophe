<template>
  <ApostropheFieldset :field="field" :error="error">
    <template slot="body">
      <input v-model="next" />
    </template>
  </ApostropheFieldset>
</template>

<script>

import ApostropheFieldMixin from '../mixins/ApostropheFieldMixin.js';

export default {
  mixins: [ ApostropheFieldMixin ],
  name: 'ApostropheStringField',
<<<<<<< HEAD
  props: {
    value: Object,
    field: Object
  },
  data() {
    return {
      next: (this.value.data !== undefined) ? this.value.data : (this.field.def || ''),
      error: false
    };
  },
  mounted() {
    this.updateErrorAndEmit();
  },
  watch: {
    value: {
      deep: true,
      handler(value) {
        this.next = value.data;
      }
    },
    next(value) {
      this.updateErrorAndEmit();
    }
  },
=======
>>>>>>> 1d2f0160
  methods: {
    validate(value) {
      if (this.field.required) {
        if (!value.length) {
          return 'required';
        }
      }
      if (this.field.min) {
        if (value.length && (value.length < this.field.min)) {
          return 'min';
        }
      }
      if (this.field.max) {
        if (value.length && (value.length > this.field.max)) {
          return 'max';
        }
      }

      return false;
    }
  }
};
</script><|MERGE_RESOLUTION|>--- conflicted
+++ resolved
@@ -13,33 +13,6 @@
 export default {
   mixins: [ ApostropheFieldMixin ],
   name: 'ApostropheStringField',
-<<<<<<< HEAD
-  props: {
-    value: Object,
-    field: Object
-  },
-  data() {
-    return {
-      next: (this.value.data !== undefined) ? this.value.data : (this.field.def || ''),
-      error: false
-    };
-  },
-  mounted() {
-    this.updateErrorAndEmit();
-  },
-  watch: {
-    value: {
-      deep: true,
-      handler(value) {
-        this.next = value.data;
-      }
-    },
-    next(value) {
-      this.updateErrorAndEmit();
-    }
-  },
-=======
->>>>>>> 1d2f0160
   methods: {
     validate(value) {
       if (this.field.required) {
@@ -57,7 +30,6 @@
           return 'max';
         }
       }
-
       return false;
     }
   }
