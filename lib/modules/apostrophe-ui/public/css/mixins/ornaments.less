--- conflicted
+++ resolved
@@ -5,35 +5,32 @@
   border-radius: @radius;
 }
 
-<<<<<<< HEAD
 .apos-rounded-tl(@radius: 4px){ border-top-left-radius: @radius; }
 .apos-rounded-tr(@radius: 4px){ border-top-right-radius: @radius; }
 .apos-rounded-bl(@radius: 4px){ border-bottom-left-radius: @radius; }
 .apos-rounded-br(@radius: 4px){ border-bottom-right-radius: @radius; }
 
-.apos-button-border(@color: @apos-base)
-=======
+.apos-button-border(@color: @apos-base);
 .apos-rounded-left
->>>>>>> f2260101
 {
-  border-top-right-radius: 0px;
-  -webkit-border-top-right-radius: 0px;
-  -moz-border-top-left-radius: 0px;
+  // border-top-right-radius: 0px;
+  // -webkit-border-top-right-radius: 0px;
+  // -moz-border-top-left-radius: 0px;
 
-  border-bottom-right-radius: 0px;
-  -webkit-border-bottom-right-radius: 0px;
-  -moz-border-bottom-right-radius: 0px;    
+  // border-bottom-right-radius: 0px;
+  // -webkit-border-bottom-right-radius: 0px;
+  // -moz-border-bottom-right-radius: 0px;
 }
 
 .apos-rounded-right
 {
-  border-top-left-radius: 0px;
-  -webkit-border-top-left-radius: 0px;
-  -moz-border-top-left-radius: 0px;
+  // border-top-left-radius: 0px;
+  // -webkit-border-top-left-radius: 0px;
+  // -moz-border-top-left-radius: 0px;
 
-  border-bottom-left-radius: 0px;
-  -webkit-border-bottom-left-radius: 0px;
-  -moz-border-bottom-left-radius: 0px;    
+  // border-bottom-left-radius: 0px;
+  // -webkit-border-bottom-left-radius: 0px;
+  // -moz-border-bottom-left-radius: 0px;    
 }
 
 .apos-button-border(@color: @apos-base)
