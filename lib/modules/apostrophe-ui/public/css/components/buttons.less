<<<<<<< HEAD
.apos-buttons
{
  background: @apos-white;
  .apos-glow;
  .apos-rounded;
  .apos-button-border(@apos-green);
  .apos-button-group
  {
    float: left;
    margin: 0 @apos-padding-1 / 2;
  }
  .apos-button
  {
    border-radius: 0;
  }
}

[data-apos-trash-item].apos-button { color: @apos-red; }

=======
>>>>>>> ee4435b9
.apos-button
{
  position: relative;
  .apos-inline-block;
  padding: @apos-padding-1 @apos-padding-2;
  .apos-rounded;
  .apos-button-border;
  // .apos-text-small;
  font-size: 14px;
  letter-spacing: 1px;
  @media @apos-breakpoint-desktop-xl { .apos-text-small; }
  background-color: @apos-white;
  color: @apos-dark;
  cursor: pointer;
  text-decoration: none;
  .apos-no-select;
  .apos-transition--bounce;

  .apos-button-label
  {
    opacity: 1;
    .apos-transition();
  }


  &:hover
  {
    .apos-glow;
  }
  &:active
  {
    .apos-drop-shadow(0px, 0px, 13px, 4px, fade(@apos-base, 30%));
  }
  &.apos-button--square
  {
    border-radius: 0px;
  }

  &[data-busy="1"]
  {
    .apos-button-label { opacity: 0; }
    &:after
    {
      opacity: 1;
      .apos-rotate();
    }
  }

  i { margin-left: 4px; }
}

// SPINNER =====================

.apos-button:after
{
  position: absolute;
  left: ~'calc(50% - 12px)';
  top: 8px;
  width: 24px;
  height: 24px;

  color: @apos-green;
  font-size: 24px;
  .fa;
  content: '\f110';
  opacity: 0;
  line-height: 100%;
  .apos-transition();
}

// TYPES =======================

.apos-button--in-context
{
  .apos-glow;

  &:hover
  {
    .apos-drop-shadow(0px, 0px, 13px, 4px, fade(@apos-base, 30%));
  }
  &:active
  {
    .apos-drop-shadow(0px, 0px, 20px, 6px, fade(@apos-base, 30%));
  }
}

.apos-button--global
{
  .apos-button-border(@apos-white);
  background-color: @apos-base;
  color: @apos-white;
  .apos-drop-shadow;
  &:hover
  {
    .apos-drop-shadow(0px, 0px, 13px, 4px, fade(@apos-black, 20%));
  }
  &:after
  {
    color: @apos-white;
  }
  &[apos--danger]
  {
    background-color: @apos-red;
  }
}

.apos-button--more
{
  .apos-arrow-right;
  &:hover
  {

  }
}

.apos-button--major
{
  background-color: @apos-base;
  color: @apos-white;
  padding: @apos-padding-1 @apos-padding-4;
  border: none;
  &:after
  {
    color: @apos-white;
  }
}

.apos-button--minor
{
  padding: @apos-padding-1 @apos-padding-4;
  border: none;
  &:hover
  {
    .apos-drop-shadow(@spread:0;);
  }
}

.apos-button--action
{
  background-color: @apos-white;
  color: @apos-dark;
  padding: @apos-padding-1 @apos-padding-2;
  .apos-button-border(@apos-green);
}

.apos-button--danger
{
  .apos-button--major;
  background-color: @apos-red;
  &:hover
  {
    .apos-drop-shadow(@color:@apos-red, @spread:0);
  }
}

.apos-button--group
{
  padding: 0 @apos-padding-1;
  white-space: nowrap;
}

.apos-button--in-group
{
  padding: @apos-padding-1;
  background-color: transparent;
  border: none;
  .apos-transition;
  &:hover
  {
    background-color: @apos-light;
    .apos-drop-shadow(0, 0, 0, 0);
  }
}

.apos-button--circular
{
  line-height: 0;
  font-size: 12px;
  padding: 9px;
  .apos-rounded(@apos-padding-3);
  i
  {
    position: absolute;
    margin-left: 0px;
    margin-left: 0.5px;
    transform: translateX(-50%);
    .apos-transition--bounce;
  }

}

.apos-button--disabled
{
  border: none;
  opacity: 0.5;
  cursor: not-allowed;
  &:hover, &:active
  {
    box-shadow: none;
  }
}

.apos-button-group {
  margin-bottom: @apos-margin-2;
}<|MERGE_RESOLUTION|>--- conflicted
+++ resolved
@@ -1,4 +1,4 @@
-<<<<<<< HEAD
+
 .apos-buttons
 {
   background: @apos-white;
@@ -18,8 +18,6 @@
 
 [data-apos-trash-item].apos-button { color: @apos-red; }
 
-=======
->>>>>>> ee4435b9
 .apos-button
 {
   position: relative;
