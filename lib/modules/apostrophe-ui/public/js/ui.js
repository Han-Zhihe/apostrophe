// Provides apos.ui, a singleton that provides user interface features
// used throughout Apostrophe on the browser side.
//
// ## Properties of interest
//
// ### apos.ui.shiftActive
//
// True whenever the shift key is down.

apos.define('apostrophe-ui', {

  afterConstruct: function(self) {
    $(function() {
      self.enablePrefix();
      self.enableShift();
      self.enableClickUrl();
      self.enableStyledFileButtons();
      self.enableActionable();
      self.enhanceDropdowns();
      self.enableAjax();
    });
  },

  construct: function(self, options) {

    self.options = options;

<<<<<<< HEAD
    // Utility that lets you add a tooltip to any HTML element using
    // the data-apos-tooltip="YR TOOLTIP MSG" pattern

    self.prepTooltip = function() {
      var $tooltip = $('[data-apos-tooltip-template]');
      var $clone = $tooltip.clone();
      var $body = $('body');
      return $clone
        .removeAttr('data-apos-tooltip-template')
        .attr('data-apos-tooltip', 'true')
        .removeClass('apos-hidden');
    };

    self.createTooltip = function($el) {
      var $body = $('body');
      var $this = $(this);
      var $newTooltip = self.prepTooltip().clone();
      var left = $this.offset().left;
      var top = $this.offset().top;
      var width = $this.outerWidth();
      var height = $this.outerHeight();

      $newTooltip.text($this.attr('data-apos-tooltip'));

      $body.prepend($newTooltip);

      left = left - ($newTooltip.outerWidth() / 2) + (width / 2);
      top = top - (height + 20);

      // If tooltip will rise above the viewport, put it on the bottom

      if (top < 0) {
        $newTooltip.addClass('apos-tooltip--bottom');
        top = $this.offset().top + height + 20
      }
      
      $newTooltip.css({
        top: top + 'px',
        left: left + 'px',
        opacity: 1
      });
    }

    self.removeTooltip = function() {
      var $body = $('body');
      var $this = $(this);
      var $tooltip = $body.find('[data-apos-tooltip="true"]');
      $tooltip.one('webkitTransitionEnd otransitionend oTransitionEnd msTransitionEnd transitionend', function() {
        $tooltip.remove();
      })
      $tooltip.css('opacity', '0');
    }
=======
    self.infiniteScrollOffset = self.options.infiniteScrollOffset || 500;
>>>>>>> 2fef8f87

    // Sets apos.ui.shiftActive whenever the shift key is down.

    self.enableShift = function() {
      // Status of the shift key. Automatically updated.
      self.shiftActive = false;
      var $body = $('body');
      $body.keydown(function(e) {
        if (e.keyCode === 16) {
          self.shiftActive = true;
          apos.emit('shiftDown', e);
        }
      });

      $body.keyup(function(e) {
        if (e.keyCode === 16) {
          self.shiftActive = false;
          apos.emit('shiftUp', e);
        }
      });
    };

    // Utility that lets you add the data attribute 'data-apos-actionable' to any element and have
    // its `apos-active` class be toggled on click.
    //
    // Optionally you can give the attr a value which can be used to target another element's active
    // class to be toggled.

    self.enableActionable = function() {
      var $body = $('body');
      $body.on('click', '[data-apos-actionable]', function(event) {
        var $el = $(this);
        if ($el.attr('data-apos-actionable')) {
          $el.closest('[' + $el.attr('data-apos-actionable') + ']').toggleClass('apos-active');
        } else {
          $el.toggleClass('apos-active');
        }
      });
    };

    // Implement automatic width adjustment for `[data-apos-dropdown]` menus that have a
    // `[data-apos-dropdown-button-label]`.

    self.enhanceDropdowns = function() {
      $('body').on('click change', '[data-apos-dropdown]', function(event) {
        event.preventDefault();
        var $this = $(this);
        if ($this.find('[data-apos-dropdown-button-label]').length) {
          // only adjust width for button'y dropdowns
          // not global menu dropdowns
          var $label = $(this).find('[data-apos-dropdown-button-label]');
          if ($label.attr('data-apos-dropdown-button-label') === 'active') {
            $label.css('padding-right', $label.attr('data-apos-original-right-padding'));
            $label.attr('data-apos-dropdown-button-label', '');
          } else {
            $label.attr('data-apos-original-right-padding', $label.css('padding-right'));
            var val = parseInt($label.attr('data-apos-original-right-padding').substring(0, $label.attr('data-apos-original-right-padding').length - 2));
            var extra = ($(this).find('[data-apos-dropdown-items]')[0].getBoundingClientRect().width - $label[0].getBoundingClientRect().width + val);
            $label.css('padding-right', extra);
            $label.attr('data-apos-dropdown-button-label', 'active');
          }
        }
      });
    };

    // If the URL ends in: #click-whatever
    //
    // ... Then we locate an element with the attribute data-whatever,
    // and trigger a click event on it.
    //
    // This is useful for resuming an activity after requiring the
    // user to log in.

    self.enableClickUrl = function() {

      // Waiting long enough for both the click and the autoscroll to work is
      // tricky. We need to yield beyond DOMready so that other code installing click
      // handlers on DOMready has had time to do so. And we need to yield a little
      // extra time or the browser will crush our efforts to set scrollTop based on
      // its own idea of where we are on the page (at least in Chrome). ):

      setTimeout(function() {
        var hash = window.location.hash;
        var matches = hash.match(/^#click-(.*)$/);
        if (matches) {
          var $element = $('[data-' + matches[1] + ']');
          if ($element.length) {
            // Scroll back to the right neighborhood
            var offset = $element.offset();
            var scrollTop = offset.top - 100;
            $('html, body').scrollTop(scrollTop);
            // Now carry out the action
            $('[data-' + matches[1] + ']').trigger('click');
          }
        }
      }, 200);
    };

    // If Apostrophe has a global URL prefix, patch
    // jQuery's AJAX capabilities to prepend that prefix
    // to any non-absolute URL. This assists in avoiding the
    // need for application code to be specifically prefix-aware
    // and allows the prefix to be changed whenever needed.
    // See also [apostrophe-express](../apostrophe-express/index.html)

    self.enablePrefix = function(prefix) {

      if (prefix) {
        $.ajaxPrefilter(function(options, originalOptions, jqXHR) {
          if (options.url) {
            if (!options.url.match(/^[a-zA-Z]+:/)) {
              options.url = prefix + options.url;
            }
          }

        });
      }
    };

    // Click the original file upload button if the styled
    // proxy for it is clicked. Allows indirect styling of
    // file buttons
    self.enableStyledFileButtons = function() {
      $('body').on('click', '[data-file-styled]', function() {
        $(this).parent().children('input').click();
      });
    };

    self.globalBusyCounter = 0;

    // If state is true, the interface changes to
    // indicate Apostrophe is busy loading a modal
    // dialog or other experience that preempts other
    // activities. If state is false, the interface
    // is unlocked. Calls may be nested and the
    // interface will not unlock until all
    // locks are released.
    //
    // See also apos.busy for interactions that
    // only need to indicate that one particular
    // element is busy.

    self.globalBusy = function(state) {
      if (state) {
        self.globalBusyCounter++;
        if (self.globalBusyCounter === 1) {
          // Newly busy
          self.globalLock();
        }
      } else {
        self.globalBusyCounter--;
        if (!self.globalBusyCounter) {
          // newly free
          self.globalUnlock();
        }
      }
    };

    self.globalBusyStack = [];

    // Call this method when the global busy mechanism is in effect, but
    // you need to temporarily suspend it and allow interaction again.
    // Must be paired with a call to `popGlobalBusy`. This is probably
    // not what you need for most situations, see `globalBusy`.
    //
    // If the global busy mechanism was not in effect in the first place, that is
    // handled gracefully.

    self.pushGlobalBusy = function() {
      var counter = self.globalBusyCounter;
      self.globalBusyStack.push(counter);
      var i;
      for (i = 0; (i < counter); i++) {
        self.globalBusy(false);
      }
    };

    // Call this method when the global busy mechanism has been suspended,
    // and you are ready to allow it back into effect.
    // Must be paired with a call to `pushGlobalBusy`. This is probably
    // not what you need for most situations, see `globalBusy`.
    //
    // If the global busy mechanism was not in effect in the first place, that is
    // handled gracefully.

    self.popGlobalBusy = function() {
      var counter = self.globalBusyStack.pop();
      var i;
      for (i = 0; (i < counter); i++) {
        self.globalBusy(true);
      }
    };

    // Do not call this method yourself. It is called
    // by self.globalBusy to display the global spinner.
    // Freel free to override this method to change the UI.

    self.globalLock = function() {
      self.globalLockAt = Date.now();
      var $freezer = $('<div class="apos-global-busy"></div>');
      $('body').append($freezer);
      $freezer.focus(); // focus adds a tick before triggering the active transition
      $freezer.addClass('active');
    };

    // Do not call this method yourself. It is called
    // by self.globalBusy to hide the global spinner.
    // Freel free to override this method to change the UI.

    self.globalUnlock = function() {
      var elapsed = Date.now() - self.globalLockAt;
      var $freezer = $('.apos-global-busy');
      $freezer.removeClass('active');
      $('body').one('webkitTransitionEnd otransitionend oTransitionEnd msTransitionEnd transitionend', function() {
        $freezer.remove();
      });
      // As a fallback, remove on a timer. Wait for as long as we were locked
      // or 0.5 seconds, whichever is shortest. This covers the longest
      // possible time for the transition without interfering with the
      // transition. The use case is situations where the transition never fires,
      // which has been documented when the busy spinner only appears for a very
      // short time. -Tom
      setTimeout(function() {
        $freezer.remove();
      }, Math.min(elapsed, 0.5));
    };

    // Simple progress display. Enables a progress display
    // inside the given element. If state is true, the
    // element with a [data-progress] attribute is shown,
    // otherwise the element with a [data-finished] attribute
    // is shown. Neither element is required. Supports
    // nested calls; does not revert to indicating complete
    // until the nesting level is 0.

    self.busy = function($el, state) {
      var busy = $el.data('busy') || 0;
      if (state) {
        busy++;
        $el.data('busy', busy);
        if (busy === 1) {
          $el.find('[data-progress]').show();
          $el.find('[data-finished]').hide();
        }
      } else {
        busy--;
        $el.data('busy', busy);
        if (!busy) {
          $el.find('[data-progress]').hide();
          $el.find('[data-finished]').show();
        }
      }
    };

    // Redirect correctly to the given location on the
    // Apostrophe site, even if the prefix option is in use
    // (you should provide a non-prefixed path). Note that
    // when prefixes are in use it is especially important
    // to use this method rather than simply setting
    // `window.location.href` yourself.

    self.redirect = function(slug) {
      var href = apos.prefix + slug;
      if (href === window.location.href) {
        window.location.reload();
      } else {
        window.location.href = href;
      }
    };

    // Enhance a plaintext date field with a pikaday date widget.

    self.enhanceDate = function($el, options) {
      if (!options) {
        options = {};
      }

      // eslint-disable-next-line no-new
      new Pikaday(_.merge({
        field: $el[0],
        format: 'YYYY-MM-DD'
      }, options));
    };

    // Enhance a plaintext color field with Spectrum
    self.enhanceColorpicker = function($el, options) {
      var $preview = $el.prev();
      var defaults = {
        preview: true,
        showButtons: true,
        color: $el.val(),
        preferredFormat: "hex",
        showInput: true,
        allowEmpty: true,
        move: function(color) {

          if (color) {
            populateColorpicker();
            $el.val(color.toHexString());
          } else {
            emptyColorpicker();
          }

          $el.trigger('change');
        },
        change: function(color) {
          if (color) {
            populateColorpicker();
            $el.val(color.toHexString());
          } else {
            emptyColorpicker();
          }
        }
      };

      var colorOptions = _.merge(defaults, options || {});

      // initialize
      $el.spectrum(colorOptions);
      var $label = $el.next();

      // set up preview on load
      if ($el.spectrum('get')) {
        populateColorpicker();
      } else {
        emptyColorpicker();
      }

      function emptyColorpicker() {
        $label.text($el.attr('data-apos-color-empty-label'));
        $preview.addClass('apos-field-input-color-preview--empty');
        $preview.css('background-color', '');
      };

      function populateColorpicker() {
        if ($el.val()) {
          $label.text($el.spectrum('get').toHexString());
          $preview.removeClass('apos-field-input-color-preview--empty');
          $preview.css('background-color', $el.spectrum('get').toHexString());
        }
      }
    };

    // Converts apostrophe-schemas 24 hour time field strings
    // to local time. The format string depends on the
    // `userTimeFormat` option passed to this module, which
    // defaults to US 12 hour time. It must be understandable
    // by `launder.time`, however that method is very tolerant.

    self.formatTime = function(time, options) {
      if (!options) {
        options = {};
      }

      return moment(time, 'HH:mm:ss').format(self.options.userTimeFormat);
    };

    // Status of the shift key. Dynamically updated.
    self.shiftActive = false;

    // Add a callback when a link is clicked to trigger
    // a certain action.
    //
    // Example:
    //
    // self.link($el, 'edit', 'blogPost', fn)
    //
    // When a click occurs on anything inside $el with a
    // data-edit-blog-post attribute, invoke
    // "fn" with the jQuery element clicked and the value
    // of the attribute.
    //
    // self.link('apos-manage', 'blogPost', fn)
    //
    // When a click occurs anywhere on the page
    // on something with a data-manage-blog-post
    // attribute, invoke "fn" with the jquery element
    // clicked and the value of that attribute.
    //
    // Event propagation and the default behavior of
    // the click event are both automatically stopped.
    //
    // The word "object" refers to "the object of the sentence."
    // It is a STRING, not a javascript object.
    //
    // The `object` argument may be null if the language doesn't
    // flow that way, for example 'apos-workflow-export' does not
    // end with a noun, so just pass it as `verb`.

    self.link = function(sel, verb, object, callback) {
      if (arguments.length === 3) {
        callback = object;
        object = verb;
        verb = sel;
        sel = 'body';
      }
      var attribute;
      if (object === null) {
        attribute = 'data-' + apos.utils.cssName(verb);
      } else {
        attribute = 'data-' + apos.utils.cssName(verb) + '-' + apos.utils.cssName(object);
      }
      var attributeSel = '[' + attribute + ']';
      $(sel).on('click', attributeSel, function() {
        callback($(this), $(this).attr(attribute));
        return false;
      });
    };

    self.enableAjax = function() {
      $('body').on('submit', '[data-apos-ajax-context] form', self.ajaxSubmitHandler);
      $('body').on('click', '[data-apos-ajax-context] a', self.ajaxClickHandler);
      $(window).on('popstate', function(event) {
        self.ajaxPopStateHandler(event);
      });

      $(function() {
        self.ajaxInfiniteScrollHandler();
        $(window).on('scroll', _.throttle(function() {
          self.ajaxInfiniteScrollHandler();
        }, 200));
      });
    };

    self.ajaxInfiniteScrollHandler = function() {
      var $infiniteScroll = $('[data-apos-ajax-infinite-scroll]');
      if (!$infiniteScroll.length) {
        return;
      }
      $infiniteScroll.each(function() {
        var $el = $(this);
        if ($el.data('aposSeen')) {
          return;
        }
        var scrollElement = document.scrollingElement || document.documentElement;
        var scrollBottom = scrollElement.scrollTop + $(window).height();
        var top = $el.offset().top;
        if (top - self.infiniteScrollOffset <= scrollBottom) {
          $el.data('aposSeen', 1);
          $el.trigger('click');
        }
      });
    };

    self.ajaxSubmitHandler = function(event) {
      var $form = $(this);
      var method = $form.attr('method') || 'GET';
      // For consistency with the standard behavior of GET method forms, we must blow out anything else in the query
      // string before we serialize. Combining the "here" macro with an input text field isn't an AJAX problem, it's
      // a preexisting issue. -Tom
      var action = $form.attr('action') || (window.location.href.replace(/\?.*$/, ''));
      if (!self.isAjaxUrl(action)) {
        return true;
      }
      // if an empty "relative" URL doesn't work we can consider using:
      // (window.location.pathname.replace(new RegExp('^' + apos.utils.regExpQuote(apos.prefix)), ''));
      var data = $form.serialize();
      self.ajaxGo(self.ajaxContextOf($form), action, data, { method: method });
      return false;
    };

    self.ajaxClickHandler = function(event) {
      var $anchor = $(this);
      // Fun fact: the attribute is relative but the property is absolute, which is useful here
      var href = this.href;
      if (!self.isAjaxUrl(href)) {
        return true;
      }
      if ($anchor.attr('data-apos-no-ajax')) {
        return true;
      }
      var target = $anchor.attr('target');
      if (target) {
        // Let the event proceed normally
        return true;
      }
      self.ajaxGo(self.ajaxContextOf($anchor), href);
      return false;
    };

    // Given a jQuery object, return the name of the ajax context containing it
    // (the `data-apos-ajax-context` attribute of its closest ancestor that has one).

    self.ajaxContextOf = function($el) {
      return $el.closest('[data-apos-ajax-context]').attr('data-apos-ajax-context');
    };

    // Refresh the named `data-apos-ajax-context` with the content returned by the specified
    // URL. The URL is submitted with the additional query data specified by `data`, if any;
    // it may be a string (the output of serializing a form) or an object for convenience.
    // The URL will be pushed to the browser history as specified unless `options.push`
    // is explicitly `false`.
    //
    // Any text input or textarea fields, and any other elements with a distinct data-apos-ajax-preserve
    // attribute, are NOT refreshed; their ancestors are also not refreshed. This prevents loss of
    // focus when typing which is a very severe cross browser problem otherwise.
    //
    // After the replacement takes place, the `enhance` and `ajax` Apostrophe events
    // are emitted, in that order, with a jQuery object containing the ajax context div
    // as the argument.
    //
    // Note that your event handlers for these should watch out for preserved elements and
    // their ancestors, and not do things twice. You can address this by checking for
    // `data-apos-ajax-preserve` and `data-apos-ajax-preserved` attributes.
    //
    // If `url` or `data` contains an `append` parameter set to `1`, then the portion of
    // the new content that falls within an element with the `data-apos-ajax-append` attribute
    // is appended to the corresponding element already nested within `data-apos-ajax-content`.
    // However everything *not* in side the `data-apos-ajax-append` element is replaced in the
    // usual way. So you can refresh the "load more..." button itself, filters, etc. even when
    // appending just one page of content. This is useful for "load more..." buttons and
    // infinite scroll.

    self.ajaxGo = function(name, url, data, options) {
      data = data || {};
      var $old = $('[data-apos-ajax-context="' + name + '"]');
      var $appendTo = $old.find('[data-apos-ajax-append]');
      var append = false;
      var hasAposAjax = false;
      var oldTop;

      if (url.match(/[?&]append=1/)) {
        append = true;
      }

      // A form serialization will already be a string; other callers might pass
      // an object they want us to handle serializing for them. Either way
      // add an apos-ajax=1 parameter if not present

      if (url.match(/[?&]apos-ajax=1/)) {
        hasAposAjax = true;
      }

      if (typeof (data) === 'string') {
        if (!hasAposAjax) {
          if (data.match(/=/)) {
            data += '&apos-ajax=1';
          } else {
            data += 'apos-ajax=1';
          }
        }
        if (data.match(/(^|&)append=1/)) {
          append = true;
        }
      } else if (typeof (data) === 'object') {
        if (!hasAposAjax) {
          data['apos-ajax'] = 1;
        }
        if (data.append) {
          append = true;
        }
      }

      options = _.extend({
        method: 'GET',
        append: append
      }, options || {});

      if (append) {
        options.push = false;
      }

      apos.emit('beforeAjax', $old);

      $.ajax({
        url: url,
        method: options.method,
        // Presence of a special query parameter to keep this from being cached as the
        // content for a full page
        data: data,
        success: function(html) {
          var url = this.url;
          if (options.push !== false) {
            self.ajaxPushHistory(name, url);
          }
          var $new = $('<div></div>');
          var $appending;
          $new.html(html);
          if (append) {
            // the replacement algorithm changes the scrolling position,
            // which is good for pagination but bad for appending, so make
            // a note of the old scrolling position
            var scrollElement = document.scrollingElement || document.documentElement;
            oldTop = scrollElement.scrollTop;
            $appending = $new.find('[data-apos-ajax-append]');
            $appending.prepend($appendTo.contents());
          }
          self.replaceUnpreserved($old, $new, { text: true });
          // Note that this may enhance preserved elements twice. If this is
          // a concern you can avoid it by checking for `data-apos-ajax-preserved`
          apos.emit('enhance', $old);
          apos.emit('ajax', $old);
          if (append) {
            $('html, body').scrollTop(oldTop);
            $old.imagesReady(function() {
              // In case one page of content did not actually
              // add enough content to pass the bottom of the screen,
              // check whether infinite scroll should fire again
              self.ajaxInfiniteScrollHandler();
            });
          }
        },
        error: function(err) {
          self.ajaxError(err);
        }
      });

      return false;

    };

    self.ajaxPopStateHandler = function(event) {
      // jQuery hasn't normalized this one yet, so we need to go to the original for the state
      event = event.originalEvent;
      if (event.state && event.state.aposAjax) {
        self.ajaxGo(event.state.aposAjax.name, document.location, null, { push: false });
      }
    };

    // Push the specified URL to the browser history, associating it with the named data-apos-ajax-context
    // element in the page. Any apos-ajax query parameter is stripped off so that the history shows
    // full-page URLs rather than ajax refresh URLs. You will not need to call this method yourself. It is
    // called for you by `ajaxGo`.

    self.ajaxPushHistory = function(name, url) {
      // We don't want the extra query parameter that prevents IE from caching the ajax response as a regular
      // full page response to be in the history
      url = url.replace('&apos-ajax=1', '');
      url = url.replace('?apos-ajax=1', '?');
      url = url.replace(/\?$/, '');
      // Call pushState if the browser supports it, if not our graceful degradation is that you don't get
      // "back" support, pretty reasonable considering how rare IE9 is now
      if (('history' in window) && ('pushState' in window.history)) {
        if (!self.ajaxStatePushed) {
          // If this is our first push, establish a state object for the
          // original URL, so we can click "back" to undo our first AJAX click
          window.history.replaceState({ aposAjax: { url: window.location.href, name: name } }, $('title').text(), window.location.href);
          self.ajaxStatePushed = true;
        }
        window.history.pushState({ 'aposAjax': { url: url, name: name } }, $('title').text(), url);
      }
    };

    // Returns true if the given URL is appropriate for an AJAX update when found
    // within `data-apos-ajax-context`. To avoid unexpected results the default behavior
    // is quite conservative: the URL must be the same as the current page, except
    // for the query string and/or hashtag.

    self.isAjaxUrl = function(url) {
      // Fun fact: the `href` property of an anchor DOM element is always absolute, so we can
      // use this to resolve URLs
      var $anchor = $('<a></a>');
      $anchor.attr('href', url);
      // Lop off query string and beyond, or hashtag and beyond, whichever comes first
      var absoluteNew = $anchor[0].href.replace(/[?#].*$/, '');
      var absoluteOld = window.location.href.replace(/[?#].*$/, '');
      // Normalize trailing slashes
      absoluteNew = absoluteNew.replace(/\/$/, '');
      absoluteOld = absoluteOld.replace(/\/$/, '');

      return absoluteNew === absoluteOld;
    };

    self.ajaxError = function(err) {
      apos.utils.error(err);
      apos.notify('Unfortunately a server error occurred. Please try again later.', { type: 'error', dismiss: true });
    };

    // This method is used to AJAX-refresh forms without breaking text input in progress
    // and can also be used to single out other elements for preservation during an
    // ajax replace.
    //
    // The jquery objects $old and $new represent HTML container elements. $old is
    // something currently in the DOM such as a form. $new is newly constituted from an AJAX call.
    // Replace the contents of $new with the contents of $old, except that elements
    // of $old with a data-apos-ajax-preserve attribute are preserved, and of
    // necessity their ancestors are also preserved, because removing an input element
    // from the DOM temporarily is as bad as removing it forever as far as text input in
    // progress is concerned.
    //
    // Each preserved element must have a **unique value** for data-apos-ajax-preserve,
    // and this attribute must be consistent between $old and $new.
    //
    // If options.text is true, all text input and textarea elements are automatically
    // marked to be preserved, provided they have a name attribute.

    self.replaceUnpreserved = function($old, $new, options) {

      options = options || {};

      if (options.text) {
        autoPreserveText();
      }

      removeOrphans();
      tagAncestors($old);
      tagAncestors($new);
      cleanout($old);
      restore($old, $new);

      function autoPreserveText() {
        var $preserve = $old.find('input[name]:focus,textarea[name]:focus');
        $preserve.each(function() {
          var type = $(this).attr('type');
          // Watch out for input element types that are not actually text
          if (_.includes([ 'checkbox', 'radio', 'submit' ], type)) {
            return;
          }
          var $el = $(this);
          var name = $el.attr('name');
          attr($el, 'preserve', name);
          attr(findName($new, name), 'preserve', name);
        });
      }

      // If an element no longer exists in the new markup, then there is nothing to preserve, so don't try
      function removeOrphans() {
        var $alive = find($new, 'preserve');
        var $previous = find($old, 'preserve');
        $previous.each(function() {
          var $el = $(this);
          if (!isVal($alive, 'preserve', attr($el, 'preserve'))) {
            $el.remove();
          }
        });
      }

      // Tag ancestors of each preserved element as preserving it, in a way that uniquely tags them for each
      // preserved element, including indicating how many generations removed they are, so that we can find
      // equivalent parent elements between $old and $new
      function tagAncestors($context) {
        // If we don't do this they start doubling up on the second and subsequent refreshes
        find($context, 'preserves').removeAttr('data-apos-ajax-preserves');
        var $preserve = find($context, 'preserve');
        $preserve.each(function() {
          var $el = $(this);
          var level = 0;
          $el.parentsUntil($context).each(function() {
            var $ancestor = $(this);
            addPreserves($ancestor, $el, level);
            level++;
          });
        });
      }

      // Scrap all elements of $old that are neither preserved, nor preserving a descendant
      function cleanout($old) {
        $old.contents().each(function() {
          var $node = $(this);
          if (is($node, 'preserves')) {
            cleanout($node);
          } else if (is($node, 'preserve')) {
            // Leave it
          } else {
            $node.remove();
          }
        });
      }

      // Copy children of $new to $old except where a preserved element or its ancestor must be respected;
      // flow the new elements around those, after invoking recursively where appropriate
      function restore($old, $new) {
        // We append the next element after this point. If $after is not yet set, we prepend to $new
        // and then set $after to the node just prepended.
        var $after;
        $new.contents().each(function() {
          var $node = $(this);
          var handled = false;
          var $nodeOld;
          if (is($node, 'preserve')) {
            $nodeOld = findVal($old, 'preserve', attr($node, 'preserve'));
            $after = $nodeOld;
            handled = true;
          } else if (is($node, 'preserves')) {
            $nodeOld = findVal($old, 'preserves', attr($node, 'preserves'));
            if ($nodeOld.length) {
              restore($nodeOld, $node);
              $after = $nodeOld;
              handled = true;
            }
          }
          if (!handled) {
            if ($after) {
              $after.after($node);
            } else {
              $old.prepend($node);
            }
            $after = $node;
          }
        });
      }

      // Fetch an array of name:ancestorLevel pairs indicating what this element is preserving
      function getPreserves($el) {
        var val = attr($el, 'preserves');
        if (!val) {
          return [];
        }
        return val.split(',');
      }

      // Add a new name:ancestorLevel pair for the element specified by $preserve
      function addPreserves($el, $preserve, level) {
        attr($el, 'preserves', getPreserves($el).concat([ attr($preserve, 'preserve') + ':' + level ]).join(','));
      }

      // Find prefixed
      function find($el, key) {
        return $el.find('[data-apos-ajax-' + key + ']');
      }

      // Find prefixed with specified value
      function findVal($el, key, val) {
        return $el.find('[data-apos-ajax-' + key + '="' + val + '"]');
      }

      // .is() prefixed
      function is($el, key) {
        return $el.is('[data-apos-ajax-' + key + ']');
      }

      // is() prefixed with specified value
      function isVal($el, key, val) {
        return $el.is('[data-apos-ajax-' + key + '="' + val + '"]');
      }

      // .attr() prefixed, getter and setter
      function attr($el, key, val) {
        if (arguments.length === 2) {
          return $el.attr('data-apos-ajax-' + key);
        }
        $el.attr('data-apos-ajax-' + key, val);
      }

      // Find by name attribute, unprefixed, for autoprotecting input fields
      function findName($el, name) {
        return $el.find('[name="' + name + '"]');
      }

    };

    apos.ui = self;
  }
});<|MERGE_RESOLUTION|>--- conflicted
+++ resolved
@@ -25,7 +25,6 @@
 
     self.options = options;
 
-<<<<<<< HEAD
     // Utility that lets you add a tooltip to any HTML element using
     // the data-apos-tooltip="YR TOOLTIP MSG" pattern
 
@@ -59,15 +58,15 @@
 
       if (top < 0) {
         $newTooltip.addClass('apos-tooltip--bottom');
-        top = $this.offset().top + height + 20
-      }
-      
+        top = $this.offset().top + height + 20;
+      }
+
       $newTooltip.css({
         top: top + 'px',
         left: left + 'px',
         opacity: 1
       });
-    }
+    };
 
     self.removeTooltip = function() {
       var $body = $('body');
@@ -75,12 +74,10 @@
       var $tooltip = $body.find('[data-apos-tooltip="true"]');
       $tooltip.one('webkitTransitionEnd otransitionend oTransitionEnd msTransitionEnd transitionend', function() {
         $tooltip.remove();
-      })
+      });
       $tooltip.css('opacity', '0');
-    }
-=======
+    };
     self.infiniteScrollOffset = self.options.infiniteScrollOffset || 500;
->>>>>>> 2fef8f87
 
     // Sets apos.ui.shiftActive whenever the shift key is down.
 
