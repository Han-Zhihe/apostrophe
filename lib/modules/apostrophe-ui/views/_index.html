{% import 'components/buttons.html' as buttons with context %}
<<<<<<< HEAD
{% import 'components/fields.html' as fields with context %}
=======
{% import 'components/dropdown.html' as dropdown with context %}
>>>>>>> 3b831627
<|MERGE_RESOLUTION|>--- conflicted
+++ resolved
@@ -1,6 +1,3 @@
 {% import 'components/buttons.html' as buttons with context %}
-<<<<<<< HEAD
 {% import 'components/fields.html' as fields with context %}
-=======
-{% import 'components/dropdown.html' as dropdown with context %}
->>>>>>> 3b831627
+{% import 'components/dropdown.html' as dropdown with context %}