var _ = require('lodash');
var moment = require('moment');

module.exports = {

  alias: 'templates',

  // options:
  //
  // `filters`: an object in which
  // each key is the name of a Nunjucks filter and
  // its corresponding value is a function that implements it.
  //
  // `language`: your own alternative to the object
  // returned by require('nunjucks'). Replacing Nunjucks
  // in Apostrophe would be a vast undertaking, but perhaps
  // you have a custom version of Nunjucks that is compatible.

  construct: function(self, options) {

    self.templateApos = {
      modules: {},
      log: function(o) {
        console.log(o);
      },
      prefix: self.apos.prefix
    };

    self.helperShortcuts = {};
    self.filters = {};

    self.nunjucks = options.language || require('nunjucks');

    // Add helpers in the namespace for a particular module.
    // They will be visible in nunjucks at
    // apos.modules[module-name].helperName. If the alias
    // option for the module is set to "shortname", then
    // they are also visible as apos.shortname.helperName.
    // Note that the alias option must be set only by the
    // project-level developer (except for core modules).

    self.addHelpersForModule = function(module, object /* or module, name, value */) {
      var helpersForModules = self.templateApos.modules;
      helpersForModules[module.__meta.name] = helpersForModules[module.__meta.name] || {};
      var helpersForModule = helpersForModules[module.__meta.name];
      if (typeof(object) === 'string') {
        helpersForModule[arguments[1]] = arguments[2];
      } else {
        _.merge(helpersForModule, object);
      }
    };

    self.addHelperShortcutForModule = function(module, name) {
      self.helperShortcuts[module.__meta.name] = self.helperShortcuts[module.__meta.name] || [];
      self.helperShortcuts[module.__meta.name].push(name);
    };

    // The use of this method is restricted to core modules
    // and should only be used for apos.area, apos.singleton,
    // and anything we later decide is at least that important.
    // Everything else should be namespaced at all times,
    // at least under its module alias. -Tom

    self.addShortcutHelper = function(name, value) {
      self.shortcutHelpers[name] = value;
    };

    // When all modules have finished adding helpers, wrap all
    // helper functions so that the true line numbers responsible
    // for any errors can be seen in the error logs. Also apply
    // module aliases, make the options passed to the module available
    // in nunjucks, and apply any helper shortcuts

    self.modulesReady = function() {
      wrapFunctions(self.templateApos);
      _.each(self.templateApos.modules, function(helpers, moduleName) {
        var alias = self.apos.modules[moduleName].options.alias;
        if (alias) {
          if (_.has(self.templateApos, alias)) {
            throw new Error('The module ' + moduleName + ' has the alias ' + alias + ' which conflicts with core functionality. Change the alias.');
          }
          self.templateApos[alias] = helpers;
        }
      });
      _.each(self.templateApos.modules, function(helpers, moduleName) {
        helpers.options = self.apos.modules[moduleName].options;
      });
      _.each(self.helperShortcuts, function(list, moduleName) {
        _.each(list, function(name) {
          self.templateApos[name] = self.templateApos.modules[moduleName][name];
        });
      });

      function wrapFunctions(object) {
        _.each(object, function(value, key) {
          if (typeof(value) === 'object') {
            wrapFunctions(value);
          } else if (typeof(value) === 'function') {
            object[key] = function() {
              try {
                return value.apply(self, arguments);
              } catch (e) {
                console.error(e);
                console.error(e.stack);
                console.error('^^^^^ LOOK UP HERE FOR THE LOCATION WITHIN YOUR HELPER');
                throw e;
              }
            };
          }
        });
      }
    };

    // Add new filters to the Nunjucks environment. You
    // can add many by passing an object with named
    // properties, or add just one by passing a name
    // and a function. You can also do this through the
    // filters option of this module.

    self.addFilter = function(object /* or name, fn */) {
      if (typeof(object) === 'string') {
        self.filters[arguments[0]] = arguments[1];
      } else {
        _.extend(self.filters, object);
      }
    };

    // return a string which will not be escaped
    // by Nunjucks. Call this in your helper function
    // when your return value contains markup and you
    // are absolutely sure that any user input has
    // been correctly escaped already.

    self.safe = function(s) {
      return new self.nunjucks.runtime.SafeString(s);
    };

    // Load and render a Nunjucks template, internationalized
    // by the given req object. The template with the name
    // specified is loaded from the views folder of the
    // specified module or its superclasses; the deepest
    // version of the template wins. You normally won't call
    // this directly; you'll call self.render on your module.

    // Apostrophe Nunjucks helpers such as `apos.area` are
    // attached to the `apos` object in your template.

    // Data passed in your `data` object is provided as the
    // `data` object in your template, which also contains
    // properties of `req.data` and `module.templateData`,
    // if those objects exist.

    // If there is a conflict, your `data` argument wins,
    // followed by `req.data`.

    // If not overridden, `data.user` and `data.permissions`
    // are provided for convenience.

    // The .html extension is assumed.

    self.renderForModule = function(req, name, data, module) {
      if (typeof(req) !== 'object') {
        throw new Error('The first argument to module.render must be req. If you are trying to implement a Nunjucks helper function, use module.partial.');
      }
      return self.renderBody(req, 'file', name, data, module);
    };

    // Works just like self.render, except that the
    // entire template is passed as a string rather than
    // a filename.

    self.renderStringForModule = function(req, s, data, module) {
      if (typeof(req) !== 'object') {
        throw new Error('The first argument to module.render must be req. If you are trying to implement a Nunjucks helper function, use module.partial.');
      }
      return self.renderBody(req, 'string', s, data, module);
    };

    self.partialForModule = function(name, data, module) {
      var req = self.contextReq;
      if (!req) {
        throw new Error('partial() must always be called from within a Nunjucks helper function invoked via a Nunjucks template. If you are rendering a template in your own route, use render() and pass req at the first argument.');
      }
      return self.safe(self.renderForModule(req, name, data, module));
    }

    self.partialStringForModule = function(name, data, module) {
      var req = self.contextReq;
      if (!req) {
        throw new Error('partialString() must always be called from within a Nunjucks helper function invoked via a Nunjucks template. If you are rendering a template in your own route, use renderString() and pass req at the first argument.');
      }
      return self.safe(self.renderStringForModule(req, name, data, module));
    }

    // Stringify the data as JSON, then escape any sequences
    // that would cause a <script> tag to end prematurely if
    // the JSON were embedded in it.

    self.jsonForHtml = function(data) {
      data = JSON.stringify(data); // , null, '  ');
      data = data.replace(/<\!\-\-/g, '<\\!--');
      data = data.replace(/<\/script\>/gi, '<\\/script>');
      // unicode line separator and paragraph separator break JavaScript parsing
      data = data.replace(/\u2028/g, "\\u2028");
      data = data.replace(/\u2029/g, "\\u2029");
      return data;
    };

    // Implements `render` and `renderString`. See their
    // documentation.

    self.renderBody = function(req, type, s, data, module) {
      if (self.contextReq && (req !== self.contextReq)) {
        throw new Error('render() must not be called from a Nunjucks helper function nested inside another call to render(). Use partial() instead.');
      }

      try {
        // "OMG, a global variable?" Yes, it's safe for the
        // duration of a single synchronous render operation,
        // which allows partial() to be called without a req.
        //
        // However note that partialForModule calls
        // renderForModule, so we track the depth of
        // those calls to avoid clearing contextReq
        // prematurely

        if (!self.renderDepth) {
          self.renderDepth = 0;
          self.contextReq = req;
        }
        self.renderDepth++;

        var merged = {};

        if (data) {
          _.defaults(merged, data);
        }

        var args = {};

        args.data = merged;
        args.module = self.templateApos.modules[module.__meta.name];

        // // Allows templates to render other templates in an independent
        // // nunjucks environment, rather than including them
        // args.partial = function(name, data) {
        //   return self.partialForModule(name, data, module);
        // };

        if (req.data) {
          _.defaults(merged, req.data);
        }
        _.defaults(merged, {
          user: req.user,
          permissions: req.user && req.user._permissions || {}
        });

        if (module.templateData) {
          _.defaults(merged, module.templateData);
        }

        args.data.locale = args.data.locale || req.locale;

        var result;

        var env = self.getEnv(module);

        // "Why are you using addGlobal here?" Because Apostrophe
        // developers expect these things (well, at least apos and __)
        // to be visible in all templates, including imported macro
        // templates.
        //
        // "Is this safe?" Yes, because we call nunjucks
        // synchronously.
        //
        // "Can we push `data` this way?" No. That would mess
        // up nested nunjucks render calls (partials). If you want
        // data in your imported macros you'll just have to pass it in.

        env.addGlobal('apos', self.templateApos);
        env.addGlobal('__', req.res.__);

        if (type === 'file') {
          var finalName = s;
          if (!finalName.match(/\.\w+$/)) {
            finalName += '.html';
          }
          result = env.getTemplate(finalName).render(args);
        } else if (type === 'string') {
          result = env.renderString(s, args);
        } else {
          throw new Error('renderBody does not support the type ' + type);
        }
      } catch (e) {
        self.renderDepth--;
        if (!self.renderDepth) {
          delete self.contextReq;
        }
        console.log('e.stack: ', e.stack);
        throw e;
      };
      self.renderDepth--;
      if (!self.renderDepth) {
        delete self.contextReq;
      }
      return result;
    };

    self.envs = {};

    // Fetch a nunjucks environment in which `include`,
    // `extends`, etc. search the views directories of the
    // specified module and its ancestors. Typically you
    // will call `self.render`, `self.renderPage` or
    // `self.partial` on your module object rather than calling
    // this directly.

    self.getEnv = function(module) {
      var name = module.__meta.name;

      // Cache for performance
      if (_.has(self.envs, name)) {
        return self.envs[name];
      }
      self.envs[name] = self.newEnv(name, self.getViewFolders(module));
      return self.envs[name];
    };

    self.getViewFolders = function(module) {
      var dirs = _.map(module.__meta.chain, function(entry) {
        return entry.dirname + '/views';
      });
      // Final class should win
      dirs.reverse();
      if (options.viewsFolderFallback) {
        dirs.push(options.viewsFolderFallback);
      }
      return dirs;
    };

    // Create a new nunjucks environment in which the
    // specified directories are searched for includes,
    // etc. Don't call this directly, use:
    //
    // apos.templates.getEnv(module)

    self.newEnv = function(moduleName, dirs) {

      var loader = self.newLoader(moduleName, dirs, undefined, self);

      var env = new self.nunjucks.Environment(loader, { autoescape: true });

      self.addStandardFilters(env);

      _.each(self.filters, function(filter, name) {
        env.addFilter(name, filter);
      });

      if (self.options.filters) {
        _.each(self.options.filters, function(filter, name) {
          env.addFilter(name, filter);
        });
      }

      return env;
    };

    // Creates a Nunjucks loader object for the specified
    // list of directories, which can also call back to
    // this module to resolve cross-module includes. You
    // will not need to call this directly.

    self.newLoader = function(moduleName, dirs) {
      var NunjucksLoader = require('./lib/nunjucksLoader.js');
      return new NunjucksLoader(moduleName, dirs, undefined, self);
    };

    self.addStandardFilters = function(env) {

      // Format the given date with the given momentjs
      // format string.

      env.addFilter('date', function(date, format) {
        // Nunjucks is generally highly tolerant of bad
        // or missing data. Continue this tradition by not
        // crashing if date is null. -Tom
        if (!date) {
          return '';
        }
        var s = moment(date).format(format);
        return s;
      });

      // Stringify the given data as a query string.

      env.addFilter('query', function(data) {
        return qs.stringify(data || {});
      });

      // Stringify the given data as JSON, with
      // additional escaping for safe inclusion
      // in a script tag.

      env.addFilter('json', function(data) {
        return self.safe(self.jsonForHtml(data));
      });

      // Builds filter URLs. See the URLs module.

      env.addFilter('build', self.apos.urls.build);

      // Remove HTML tags from string, leaving only
      // the text. All lower case to match jinja2's naming.

      env.addFilter('striptags', function(data) {
        return data.replace(/(<([^>]+)>)/ig, "");
      });

      // Convert newlines to <br /> tags.
      env.addFilter('nlbr', function(data) {
        data = self.apos.utils.globalReplace(data, "\n", "<br />\n");
        return data;
      });

      // Newlines to paragraphs, produces better spacing and semantics
      env.addFilter('nlp', function(data) {
        if ((data === null) || (data === undefined)) {
          // don't crash, nunjucks tolerates nulls
          return '';
        }
        var parts = data.toString().split(/\n/);
        var output = _.map(parts, function(part) {
          return '<p>' + part + '</p>\n';
        }).join('');
        return output;
      });

      // Convert the camelCasedString s to a hyphenated-string,
      // for use as a CSS class or similar.
      env.addFilter('css', function(s) {
        return self.apos.utils.cssName(s);
      });

      env.addFilter('clonePermanent', function(o) {
        return self.apos.utils.clonePermanent(o);
      });

      // Output "data" as JSON, escaped to be safe in an
      // HTML attribute. By default it is escaped to be
      // included in an attribute quoted with double-quotes,
      // so all double-quotes in the output must be escaped.
      // If you quote your attribute with single-quotes
      // and pass { single: true } to this filter,
      // single-quotes in the output are escaped instead,
      // which uses dramatically less space and produces
      // more readable attributes.
      //
      // EXCEPTION: if the data is not an object or array,
      // it is output literally as a string. This takes
      // advantage of jQuery .data()'s ability to treat
      // data attributes that "smell like" objects and arrays
      // as such and take the rest literally.

      env.addFilter('jsonAttribute', function(data, options) {
        if (typeof(data) === 'object') {
          return self.safe(self.apos.utils.escapeHtml(JSON.stringify(data), options));
        } else {
          // Make it a string for sure
          data += '';
          return self.safe(self.apos.utils.escapeHtml(data, options));
        }
      });

      env.addFilter('merge', function(data /* ,obj2, obj3... */) {
        var output = {};
        var i;
        for (i = 0; (i < arguments.length); i++) {
          _.assign(output, arguments[i]);
        }
        return output;
      });

      // "Blesses" a particular options object, remembering that it is acceptable
      // for API calls during the same session that check their options with
      // apos.utils.isBlessed and the same additional arguments. See
      // self.apos.utils.bless.

      env.addFilter('bless', function(options /* , 'widget', widget.type... */) {
        var args = [ self.contextReq ];
        var i;
        for (i = 0; (i < arguments.length); i++) {
          args.push(arguments[i]);
        }
        self.apos.utils.bless.apply(self.apos.utils, args);
        return options;
      });
    };

    // Typically you will call the `renderPage` method of
    // your own module, provided by the `apostrophe-module`
    // base class, which is a wrapper for this method.
    //
    // Generate a complete HTML page for transmission to the
    // browser.
    //
    // If `template` is a function it is passed a data object,
    // otherwise it is rendered as a nunjucks template relative
    // to this module via self.render.
    //
    // `data` is provided to the template, with additional
    // default properties as described below.
    //
    // `module` is the module from which the template should
    // be rendered, if an explicit module name is not part
    // of the template name.
    //
    // Additional properties merged with the `data object:
    //
    // "outerLayout" is set to...
    //
    // "apostrophe-templates:outerLayout.html"
    //
    // Or:
    //
    // "apostrophe-templates:refreshLayout.html"
    //
    // This allows the template to handle either a content area
    // refresh or a full page render just by doing this:
    //
    // {% extend outerLayout %}
    //
    // Note the lack of quotes.
    //
    // Under the following conditions, "refreshLayout.html"
    // is used in place of "outerLayout.html":
    //
    // req.xhr is true (always set on AJAX requests by jQuery)
    // req.query.xhr is set to simulate an AJAX request
    // req.decorate is false
    // req.query.apos_refresh is true
    //
    // These default properties are also provided:
    //
    // user (req.user)
    // query (req.query)
    // permissions (req.user._permissions)
    // calls (javascript markup to insert all global and
    //   request-specific calls pushed by server-side code)
    // data (javascript markup to insert all global and
    //   request-specific data pushed by server-side code)

    self.renderPageForModule = function(req, template, data, module) {
      // TODO bring this back as soon as we refactor the
      // permissions module so an object is there to receive
      // this property

      // req.browserCall('apos.permissions.current = ?',
      //   (req.user && req.user._permissions) || {}
      // );

      var scene = req.user ? 'user' : 'anon';
      if (req.scene) {
        scene = req.scene;
      }
      var globalCalls = self.apos.push.getBrowserCalls('always');
      if (scene === 'user') {
        globalCalls += self.apos.push.getBrowserCalls('user');
      }

      // Always the last call; signifies we're done initializing the
      // page as far as the core is concerned; a lovely time for other
      // modules and project-level javascript to do their own
      // enhancements.
      //
      // This method emits a 'ready' event, and also
      // emits an 'enhance' event with the entire $body
      // as its argument.
      //
      // Waits for DOMready to give other
      // things maximum opportunity to happen.

      var decorate = !(req.query.apos_refresh || req.query.xhr || req.xhr || (req.decorate === false));

      if (req.query.apos_refresh) {
        // Trigger the apos.ready and apos.enhance events after the
        // DOM settles and pushed javascript has had a chance to run;
        // do it just in the context of the refreshed main content div
        req.browserCall('apos.pageReadyWhenCalm($("[data-apos-refreshable]"))');
      } else if (decorate) {
        // Trigger the apos.ready and apos.enhance events after the
        // DOM settles and pushed javascript has had a chance to run
        req.browserCall('apos.pageReadyWhenCalm($("body"));');
      } else {
        // If we're ajaxing something other than data-apos-refreshable,
        // responsibility for progressive enhancement falls on the developer
      }

      // JavaScript may want to know who the user is. Provide
      // just a conservative set of basics for security. Devs
      // who want to know more about the user in browserland
      // can push more data and it'll merge
      if (req.user) {
        req.browserCall('apos.user = ?;', _.pick('title', '_id', 'username'));
      }

      req.browserCall('apos.scene = ?', scene);

      var reqCalls = req.getBrowserCalls();

<<<<<<< HEAD
      var decorate = !(req.query.apos_refresh || req.query.xhr || req.xhr || (req.decorate === false));

      var urls = require('url');

      // data.url will be the original requested page URL, for use in building
      // relative links, adding or removing query parameters, etc. If this is a
      // refresh request, we remove that so that frontend templates don't build
      // URLs that also refresh
 
      var dataUrl = req.url;

      var parsed = urls.parse(req.url, true);
      if (parsed.query && parsed.query.apos_refresh) {
        delete parsed.query.apos_refresh;
        delete parsed.search;
        dataUrl = urls.format(parsed);
      }

=======
>>>>>>> b91fad51
      var args = {
        outerLayout: decorate ? 'apostrophe-templates:outerLayout.html' : 'apostrophe-templates:refreshLayout.html',
        permissions: (req.user && req.user._permissions) || {},
        when: scene,
        js: {
          globalCalls: self.safe(globalCalls),
          reqCalls: self.safe(reqCalls)
        },
        refreshing: req.query && (!!req.query.apos_refresh),
        // Make the query available to templates for easy access to
        // filter settings etc.
        query: req.query,
        url: dataUrl
      };

      _.extend(args, data);

      try {
        if (typeof(template) === 'string') {
          content = module.render(req, template, args);
        } else {
          content = template(req, args);
        }
      } catch (e) {
        // The page template
        // threw an exception. Log where it
        // occurred for easier debugging
        return error(e, 'template');
      }

      return content;

      function error(e, type) {
        var now = Date.now();
        now = moment(now).format("YYYY-MM-DDTHH:mm:ssZZ");
        console.error(':: ' + now + ': ' + type + ' error at ' + req.url);
        console.error('Current user: ' + (req.user ? req.user.username : 'none'));
        console.error(e);
        req.statusCode = 500;
        return self.render(req, 'templateError');
      }
    };

  }
};<|MERGE_RESOLUTION|>--- conflicted
+++ resolved
@@ -607,7 +607,6 @@
 
       var reqCalls = req.getBrowserCalls();
 
-<<<<<<< HEAD
       var decorate = !(req.query.apos_refresh || req.query.xhr || req.xhr || (req.decorate === false));
 
       var urls = require('url');
@@ -616,7 +615,7 @@
       // relative links, adding or removing query parameters, etc. If this is a
       // refresh request, we remove that so that frontend templates don't build
       // URLs that also refresh
- 
+
       var dataUrl = req.url;
 
       var parsed = urls.parse(req.url, true);
@@ -626,8 +625,6 @@
         dataUrl = urls.format(parsed);
       }
 
-=======
->>>>>>> b91fad51
       var args = {
         outerLayout: decorate ? 'apostrophe-templates:outerLayout.html' : 'apostrophe-templates:refreshLayout.html',
         permissions: (req.user && req.user._permissions) || {},
