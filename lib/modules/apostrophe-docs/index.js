var async = require('async');
var _ = require('lodash');

module.exports = {

  afterConstruct: function(self, callback) {
    self.apos.docs = self;
    return async.series([ self.enableCollection, self.ensureIndexes ], callback);
  },

  construct: function(self, options) {

    self.apos.define('apostrophe-cursor', require('./lib/cursor.js'));

    self.enableCollection = function(callback) {
      self.apos.db.collection('aposDocs', function(err, collection) {
        self.db = collection;
        return callback(err);
      });
    };

    self.ensureIndexes = function(callback) {

      async.series([ indexType, indexSlug, indexSortTitle, indexTags, indexPublished, indexText ], callback);

      function indexType(callback) {
        self.db.ensureIndex({ type: 1 }, { safe: true }, callback);
      }

      function indexSlug(callback) {
        self.db.ensureIndex({ slug: 1 }, { safe: true, unique: true }, callback);
      }

      function indexSortTitle(callback) {
        self.db.ensureIndex({ sortTitle: 1 }, { safe: true }, callback);
      }

      function indexTags(callback) {
        self.db.ensureIndex({ tags: 1 }, { safe: true }, callback);
      }
      function indexPublished(callback) {
        self.db.ensureIndex({ published: 1 }, { safe: true }, callback);
      }

      function indexText(callback) {
        return self.ensureTextIndex(function(err) {
          if (err) {
            console.error('WARNING: unable to ensure text index, apostrophe:migrate can fix that');
          }
          return callback(null);
        });
      }
    };

    self.ensureTextIndex = function(callback) {
      return self.db.ensureIndex( { highSearchText: 'text', lowSearchText: 'text', title: 'text', searchBoost: 'text' }, { weights: { title: 100, searchBoost: 150, highSearchText: 10, lowSearchText: 2 }, safe: true }, callback);
    };

    // Returns a query cursor based on the permissions
    // associated with the given request. The criteria
    // and projection arguments are optional, you
    // can also call the chainable .criteria() and
    // .projection() methods.
    //
    // If you do not provide criteria or call .criteria()
    // you get every document in Apostrophe, which is
    // too many.
    //
    // If you do not provide `projection` or call
    // `.projection()` you get all properties of
    // the docs, which is fine.
    //
    // This method returns a cursor, not docs! You
    // need to chain it with toArray() or other
    // cursor methods:
    //
    // apos.docs.find(req, { type: 'foobar' }).toArray(
    //   function(err, docs) { ... }
    // );

    self.find = function(req, criteria, projection) {
      var cursor = self.apos.create('apostrophe-cursor', { docs: self });
      cursor.set('req', req);
      cursor.set('criteria', criteria);
      cursor.set('projection', projection);
      return cursor;
    };

    // Insert the given document. If the slug is not
    // unique it is made unique. docBeforeInsert,
    // docBeforeSave, docInsert, docAfterInsert
    // and docAfterSave are called on all modules.
    // On success the callback is invoked with
    // (null, doc).
    //
    // If the slug property is not set, the title
    // property is converted to a slug. If neither
    // property is set, an error occurs.
    //
    // The `edit-doc` permission is checked for the
    // general case. `beforeInsertDoc` methods can
    // be used to enforce other restrictions.
    //
    // If a unique key error occurs,
    // apos.*.docFixUniqueError is called with the
    // document. Modify the document to fix any
    // properties that may need to be more unique
    // due to a unique index you have added. It is
    // not possible to know which property was
    // responsible. This method takes care of
    // the slug property directly.

    self.insert = function(req, doc, callback) {
      return async.series({
        beforeInsert: function(callback) {
          return self.apos.callAll('docBeforeInsert', req, doc, callback);
        },
        beforeSave: function(callback) {
          return self.apos.callAll('docBeforeSave', req, doc, callback);
        },
        insert: function(callback) {
          return self.insertBody(req, doc, callback);
        },
        afterInsert: function(callback) {
          return self.apos.callAll('docAfterInsert', req, doc, callback);
        },
        afterSave: function(callback) {
          return self.apos.callAll('docAfterSave', req, doc, callback);
        }
      }, function(err) {
        return callback(err, (!err) && doc);
      });
    };

    // Update a single document.
    //
    // The second argument must be the document itself.
    // $set, $inc, etc. are NOT available via
    // this interface. This simplifies the implementation
    // of permissions and workflow. If you need to
    // update an object, find it first and then update it.
    //
    // docBeforeSave, docBeforeUpdate, docUpdate,
    // docAfterSave and docAfterUpdate are invoked on
    // all modules.
    //
    // On success the callback is invoked with
    // (null, doc).
    //
    // The `edit-doc` permission is checked for the
    // specific object passed.
    //
    // `docBeforeUpdate` methods can be used to
    // enforce other restrictions.
    //
    // If a unique key error occurs,
    // apos.*.docFixUniqueError is called with the
    // document. Modify the document to fix any
    // properties that may need to be more unique
    // due to a unique index you have added. It is
    // not possible to know which property was
    // responsible. This method takes care of
    // the slug property directly.

    self.update = function(req, doc, callback) {
      return async.series({
        beforeUpdate: function(callback) {
          return self.apos.callAll('docBeforeUpdate', req, doc, callback);
        },
        beforeSave: function(callback) {
          return self.apos.callAll('docBeforeSave', req, doc, callback);
        },
        update: function(callback) {
          return self.updateBody(req, doc, callback);
        },
        afterUpdate: function(callback) {
          return self.apos.callAll('docAfterUpdate', req, doc, callback);
        },
        afterSave: function(callback) {
          return self.apos.callAll('docAfterSave', req, doc, callback);
        },
      }, function(err) {
        return callback(err, (!err) && doc);
      });
    };

    // Trash a single document. The second
    // argument may be either an _id, or a MongoDB
    // criteria object. If more than one document
    // matches the criteria only one will be
<<<<<<< HEAD
    // updated. You must have permission to
    // edit the document.
=======
    // updated.
    //
    // docBeforeTrash, docTrash, docAfterTrash
    // are invoked on all modules.
>>>>>>> 8c74416d

    self.trash = function(req, idOrCriteria, callback) {
      var criteria = self.idOrCriteria(idOrCriteria);
      var doc;
      return async.series({
        find: function(callback) {
         return self.find(req, criteria).permission('edit-doc').toObject(function(err, _doc) {
           if (err) {
             return callback(err);
           }
           if (!_doc) {
             return callback(new Error('notfound'));
           }
           doc = _doc;
           return callback(null);
         });
        },
        beforeTrash: function(callback) {
          return self.apos.callAll('docBeforeTrash', req, doc, callback);
        },
        trash: function(callback) {
          return self.apos.callAll('docTrash', req, doc, callback);
        },
        afterTrash: function(callback) {
          return self.apos.callAll('docAfterTrash', req, doc, callback);
        },
      }, function(err) {
        return callback(err, (!err) && doc);
      });
    };

    self.docTrash = function(req, doc, callback) {
      return self.db.update( { _id: doc._id }, { $set: { trash: true } }, callback);
    };

    // Rescue the document matching the specified
    // criteria from the trash. Only one document
    // is rescued regardless of the criteria.
    // You must have permission to edit it.

    self.rescue = function(req, idOrCriteria, callback) {
      var criteria = self.idOrCriteria(idOrCriteria);
      var doc;
      return async.series({
        find: function(callback) {
          return self.find(req, criteria).permission('edit-doc').trash(true).toObject(function(err, _doc) {
            if (err) {
              return callback(err);
            }
            if (!_doc) {
              return callback(new Error('notfound'));
            }
            doc = _doc;
            return callback(null);
          });
        },
        beforeRescue: function(callback) {
          return self.apos.callAll('docBeforeRescue', req, doc, callback);
        },
        rescue: function(callback) {
          return self.rescueBody(req, doc, callback);
        },
        // Actual implementation of rescue is in our own
        // docAfterRescue method, which runs first
        afterRescue: function(callback) {
          return self.apos.callAll('docAfterRescue', req, doc, callback);
        }
      }, callback);
    };

    // Forever discard the specified document or
    // documents. All documents matching the criteria
    // are discarded completely.
    //
    // Documents not already marked as trash are
    // not discarded.
    //
    // You must have publish permission
    // for the documents to discard them.
    //
    // The use of this API without extensive user
    // confirmation is strongly discouraged. Users
    // who ask for a way to empty the trash will often
    // ask for a way to un-empty it. There isn't one.

    self.emptyTrash = function(req, idOrCriteria, callback) {
      var criteria = self.idOrCriteria(idOrCriteria);
      criteria.trash = true;
      criteria = {
        $and: [ criteria, self.apos.permissions.criteria(req, 'publish-doc') ]
      };
      return self.db.remove(criteria, callback);
    };

    // "Protected" API: methods typically invoked
    // by the public API, although you may invoke
    // and override them

    // Retry the given "actor" function until it
    // does not yield a MongoDB error related to
    // unique indexes. The actor is not passed
    // any arguments other than a callback. If
    // an error does occur, docFixUniqueError is
    // invoked on all modules with `doc` and an
    // optional callback.

    self.retryUntilUnique = function(req, doc, actor, callback) {
      var done = false;
      return async.whilst(
        function() { return !done; },
        function(callback) {
          return actor(function(err) {
            if (!err) {
              done = true;
              return callback(null);
            }
            if (!self.isUniqueError(err)) {
              return callback(err);
            }
            return self.apos.callAll('docFixUniqueError', req, doc, callback);
          });
        },
        callback
      );
    };

    // Invoked before any doc is inserted. Checks
    // that the user has general permission to
    // create docs, generates an _id if needed,
    // and sets createdAt to the current Date.
    // Note that methods of this name are invoked
    // on ALL modules that have them, starting with
    // this one. Although this method takes no
    // callback, other implementations MAY
    // take a callback and are invoked in series.

    self.docBeforeInsert = function(req, doc) {
      if (!self.apos.permissions.can(req, 'edit-doc')) {
        throw new Error('forbidden');
      }
      if (!doc._id) {
        doc._id = self.apos.utils.generateId();
      }
      doc.createdAt = new Date();
    };

    // Invoked before any doc is saved (either
    // updated or inserted). Generates a slug
    // from the title if needed, throwing an
    // error if there is neither slug nor title.
    // Also sets sortTitle to a sorting-friendly
    // version of title.
    //
    // Note that methods of this name are invoked
    // on ALL modules that have them, starting with
    // this one. Although this method takes no
    // callback, other implementations MAY
    // take a callback and are invoked in series.

    self.docBeforeSave = function(req, doc) {
      if (!doc.slug) {
        if (doc.title) {
          doc.slug = apos.utils.slugify(doc.title);
        } else {
          throw new Error('Document has neither slug nor title, giving up');
        }
      }
      if (doc.title) {
        doc.sortTitle = self.sortify(doc.title);
      } else {
        doc.sortTitle = '';
      }
      doc.updatedAt = new Date();
    };

    // Invoked when a MongoDB index uniqueness error
    // occurs, such as when the slug property is
    // not unique. Modifies the slug to be unique.
    // Apostrophe then retries the operation.
    //
    // Note that methods of this name are invoked
    // on ALL modules that have them, starting with
    // this one. Although this method takes no
    // callback, other implementations MAY
    // take a callback and are invoked in series.

    self.docFixUniqueError = function(req, doc) {
      var num = (Math.floor(Math.random() * 10)).toString();
      doc.slug += num;
    };

    // Invoked when a doc is about to be updated
    // (not inserted for the first time). Checks
    // permissions on that document and refuses
    // to update it if the user lacks permission to
    // do so.
    //
    // Note that methods of this name are invoked
    // on ALL modules that have them, starting with
    // this one. Although this method takes no
    // callback, other implementations MAY
    // take a callback and are invoked in series.

    self.docBeforeUpdate = function(req, doc) {
      if (!self.apos.permissions.can(req, 'edit-doc', doc)) {
        throw new Error('forbidden');
      }
    };

    // Do not call this yourself, it is called
    // by .update. You may override this method
    // to change the implementation.

    self.updateBody = function(req, doc, callback) {
      return self.retryUntilUnique(req, doc, function(callback) {
        return self.db.update({ _id: doc._id }, doc, callback);
      }, callback);
    };

    // Move the given document to the trash. You
    // should call .rescue(), not this method. However
    // you can override this method to alter the
    // implementation.

    self.rescueBody = function(req, doc, callback) {
      return self.db.update({ _id: doc._id }, { $unset: { trash: 1 } }, callback);
    };

    // Insert the given document. You
    // should call .insert(), not this method. However
    // you can override this method to alter the
    // implementation.

    self.insertBody = function(req, doc, callback) {
      return self.retryUntilUnique(req, doc, function(callback) {
        return self.db.insert(doc, callback);
      }, callback);
    };

    // Given either an id (as a string) or a criteria
    // object, return a criteria object.

    self.idOrCriteria = function(idOrCriteria) {
      var criteria;
      if (typeof(idOrCriteria) === 'object') {
        return idOrCriteria;
      } else {
        return { _id: idOrCriteria };
      }
    };

    // Is this MongoDB error related to uniqueness? Great for retrying on duplicates.
    // Used heavily by the pages module and no doubt will be by other things.
    //
    // There are three error codes for this: 13596 ("cannot change _id of a document")
    // and 11000 and 11001 which specifically relate to the uniqueness of an index.
    // 13596 can arise on an upsert operation, especially when the _id is assigned
    // by the caller rather than by MongoDB.
    //
    // IMPORTANT: you are responsible for making sure ALL of your unique indexes
    // are accounted for before retrying... otherwise an infinite loop will
    // likely result.

    self.isUniqueError = function(err) {
      if (!err) {
        return false;
      }
      if (err.code === 13596) {
        return true;
      }
      return ((err.code === 13596) || (err.code === 11000) || (err.code === 11001));
    };

    // Walk the areas in a doc. The callback receives the
    // area object and the dot-notation path to that object.
    //
    // If the callback explicitly returns `false`, the area
    // is *removed* from the page object, otherwise no
    // modifications are made.

    self.walkAreas = function(doc, callback) {
      return self.walk(doc, function(o, k, v, dotPath) {
        if (v && (v.type === 'area')) {
          return callback(v, dotPath);
        }
        return false;
      });
    };

    // Called for us by Cursor.afterLoaded, as well
    // as methods of this name in all other modules.
    // Adds ._edit and ._publish flags if we have
    // those rights on the documents.
    //
    // Note that methods of this name are invoked
    // on ALL modules that have them, beginning with
    // this one. Although this method does not
    // take a callback, other implementations MAY
    // take a callback and are invoked in series.

    self.docsAfterLoaded = function(req, results) {
      self.apos.permissions.annotate(req, 'edit-doc', results);
      self.apos.permissions.annotate(req, 'publish-doc', results);
    };

    // Recursively visit every property of a doc,
    // invoking a callback for each one. Optionally
    // deletes properties.
    //
    // The second argument must be a function that takes
    // an object, a key, a value and a "dot path" an
    // returns true if that property should be discarded.
    //
    // Remember, keys can be numbers; toString() is
    // your friend.
    //
    // If the original object looks like:
    //
    // { a: { b: 5 } }
    //
    // Then when the callback is invoked for b, the key
    // will be `b` and the dotPath will be the string
    // `a.b`.
    //
    // You do not need to pass the `_dotPath` argument.
    // That argument is used for recursive invocation.

    self.walk = function(doc, callback, _dotPath) {
      // We do not use underscore here because of
      // performance issues.
      //
      // Pruning big nested objects is not something we
      // can afford to do slowly. -Tom
      var key;
      var val;
      var __dotPath;
      if (_dotPath !== undefined) {
        _dotPath += '.';
      } else {
        _dotPath = '';
      }
      var remove = [];
      for (key in doc) {
        __dotPath = _dotPath + key.toString();
        if (callback(doc, key, doc[key], __dotPath) === false) {
          remove.push(key);
        } else {
          val = doc[key];
          if (typeof(val) === 'object') {
            self.walk(val, callback, __dotPath);
          }
        }
      }
      _.each(remove, function(key) {
        delete doc[key];
      });
    };

  }
};<|MERGE_RESOLUTION|>--- conflicted
+++ resolved
@@ -188,15 +188,11 @@
     // argument may be either an _id, or a MongoDB
     // criteria object. If more than one document
     // matches the criteria only one will be
-<<<<<<< HEAD
     // updated. You must have permission to
     // edit the document.
-=======
-    // updated.
-    //
-    // docBeforeTrash, docTrash, docAfterTrash
+    //
+    // docBeforeTrash and docAfterTrash
     // are invoked on all modules.
->>>>>>> 8c74416d
 
     self.trash = function(req, idOrCriteria, callback) {
       var criteria = self.idOrCriteria(idOrCriteria);
