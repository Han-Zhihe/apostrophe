--- conflicted
+++ resolved
@@ -914,11 +914,7 @@
       var cursor = self.apos.create(self.__meta.name, options);
       // The cloneDeep operation goes haywire and costs a full half second
       // if we clone the req object, which actually should not diverge
-<<<<<<< HEAD
-      // anyway, so it's incorrect to clone it. Placing req in state
-=======
       // anyway, so it's incorrect to clone it. Placing `req` `in `state`
->>>>>>> 3e4986cc
       // was probably a mistake, but it would be a bc break to move it now.
       // -Tom
       var req = self.state.req;
