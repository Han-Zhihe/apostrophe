var _ = require('lodash');
var async = require('async');

module.exports = {
  extend: 'apostrophe-custom-pages',

  afterConstruct: function(self) {
    self.dispatchAll();
  },

  construct: function(self, options) {
    self.options.addFields = [
      {
        type: 'tags',
        name: 'withTags',
        label: 'Show Content With These Tags'
      }
    ].concat(self.options.addFields || []);
    self.label = self.options.label;
    self.perPage = options.perPage || 10;

    self.piecesModuleName = self.options.piecesModuleName || self.__meta.name.replace(/\-pages$/, '');
    self.pieces = self.apos.modules[self.piecesModuleName];
    self.piecesCssName = self.apos.utils.cssName(self.pieces.name);

    self.contextMenu = options.contextMenu || [
      {
        name: 'create-' + self.piecesCssName,
        action: 'create-' + self.piecesCssName,
        label: 'Create ' + self.pieces.label
      },
      {
        name: 'edit-' + self.piecesCssName,
        action: 'edit-' + self.piecesCssName,
        label: 'Update ' + self.pieces.label,
        value: true
      },
      {
        name: 'manage-' + self.piecesCssName,
        action: 'manage-' + self.piecesCssName,
        label: 'Manage ' + self.pieces.label
      },
      {
        name: 'versions-page',
        action: 'versions-page',
        label: self.pieces.label + ' Versions',
        value: true
      },
      {
        name: 'trash-' + self.piecesCssName,
        action: 'trash-' + self.piecesCssName,
        label: 'Trash ' + self.pieces.label,
        value: true
      }
    ];

<<<<<<< HEAD
    // Extend this method in your piece type to add 
    // chainable filters and additional criteria to the cursor
=======
    // Extend this method in your piece type
    // to add chainable filters and additional criteria
    // to the cursor
>>>>>>> 712776ed
    self.indexCursor = function(req) {
      return self.pieces.find(req, {})
        .queryToFilters(req.query, 'public')
        .perPage(self.perPage);
    }

    self.indexPage = function(req, callback) {
      var cursor = self.indexCursor(req);

      self.filterByIndexPageTags(cursor, req.data.page);

      function totalPieces(callback) {
        cursor.toCount(function(err, count) {
          if (err) {
            return callback(err);
          }
          if (cursor.get('page') > cursor.get('totalPages')) {
            req.notFound = true;
            return callback(null);
          }
          req.data.totalPieces = count;
          req.data.totalPages = cursor.get('totalPages');
          return callback();
        });
      }

      function findPieces(callback) {
        cursor.toArray(function(err, docs) {
          if (err) {
            return callback(err);
          }
          if (self.apos.utils.isAjaxRequest(req)) {
            req.template = self.renderer('indexAjax');
          } else {
            req.template = self.renderer('index');
          }
          req.data.pieces = docs;
          return callback();
        });
      }

      return async.series([totalPieces, findPieces], function(err) {
        return self.beforeIndex(req, callback);
      });
    }

    self.beforeIndex = function(req, callback) {
      return setImmediate(callback);
    }

    self.filterByIndexPageTags = function(cursor, page) {
      if (page.withTags && page.withTags.length) {
        cursor.and({ tags: { $in: page.withTags } });
      }
    };

    self.showPage = function(req, callback) {
      var cursor = self.pieces.find(req, { slug: req.params.slug });

      if (self.pieces.contextual) {
        cursor.published(null);
      }

      return cursor.toObject(function(err, doc) {
        if (!doc) {
          req.notFound = true;
          return callback(null);
        }
        if (self.pieces.contextual) {
          req.contextMenu = _.map(self.contextMenu, function(item) {
            if (item.value) {
              item.value = doc._id;
            }
            return item;
          });
        }
        req.template = self.renderer('show');
        req.data.piece = doc;
        return self.beforeShow(req, callback);
      });
    }

    self.beforeShow = function(req, callback) {
      return setImmediate(callback);
    }

    self.dispatchAll = function() {
      self.dispatch('/', self.indexPage);
      self.dispatch('/:slug', self.showPage);
    }

    // Given an array containing all of the index pages that
    // exist on the site and an individual piece, return the
    // index page that is the best fit for use in the URL of
    // the piece. The algorithm is based on shared tags, with
    // an emphasis on matching tags, and also favors an index
    // page with no preferred tags over bad matches.

    self.chooseParentPage = function(pages, piece) {
      var property = self.options.chooseParentPageBy || 'tags';
      // The "tags" property was moved to "withTags" to distinguish
      // what a page *shows* from what a page *is*
      var pageProperty = (property === 'tags') ? 'withTags' : property;
      var tags = piece[property] || [];
      var bestScore;
      var best = null;
      _.each(pages, function(page) {
        var score = 0;
        var pageTags = page[pageProperty] ? page[pageProperty] : [];
        if (!pageTags.length) {
          score = 1;
        }
        var intersect = _.intersection(tags, pageTags);
        var diff = _.difference(tags, pageTags);
        score += intersect.length * 2 - diff.length;
        if ((!best) || (score > bestScore)) {
          bestScore = score;
          best = page;
        }
      });
      return best;
    };

    self.buildUrl = function(page, piece) {
      if (!page) {
        return false;
      }
      return page._url + '/' + piece.slug;
    };

    // merge new methods with all apostrophe-cursors to enhance
    // results for pieces to include URLs
    self.apos.define('apostrophe-cursor', require('./lib/piecesCursor.js')(self));
  }
};<|MERGE_RESOLUTION|>--- conflicted
+++ resolved
@@ -54,14 +54,8 @@
       }
     ];
 
-<<<<<<< HEAD
     // Extend this method in your piece type to add 
     // chainable filters and additional criteria to the cursor
-=======
-    // Extend this method in your piece type
-    // to add chainable filters and additional criteria
-    // to the cursor
->>>>>>> 712776ed
     self.indexCursor = function(req) {
       return self.pieces.find(req, {})
         .queryToFilters(req.query, 'public')
