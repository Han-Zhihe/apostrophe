
var async = require('async');
var _ = require('lodash');

module.exports = function(self, options) {

  self.newInstance = function() {
    var piece = self.apos.schemas.newInstance(self.schema);
    piece.type = self.name;
    return piece;
  };

  self.find = function(req, criteria, projection) {
    var cursor = self.apos.docs.find(req, criteria, projection);
    require('./cursor.js')(self, cursor);
    return cursor;
  };

  self.addListFilters = function(req, filters, cursor) {
    _.each(filters, function(value, name) {
      if (_.has(cursor.filters, name) && cursor.filters[name].safeFor) {
        value = cursor.filters[name].launder(value);
        cursor[name](value);
      }
    });
  };

  // middleware for JSON API routes that expect the ID of
  // an existing piece at req.body._id
  self.requirePiece = function(req, res, next) {
    return self.find(req, { _id: req.body._id })
      .permission('edit')
      .published(null)
      .toObject(function(err, _piece) {
        if (err) {
          return self.apiResponse(res, err);
        }
        if (!_piece) {
          return self.apiResponse(res, 'notfound');
        }
        req.piece = _piece;
        return next();
      }
    );
  };

<<<<<<< HEAD
  // User must have some editing privileges for this type
  self.requireEditor = function(req, res, next) {
    console.error('requireEditor');
    if (!req.user) {
      return self.apiResponse(res, 'forbidden');
    }
    if (!self.apos.permissions.can(req, 'edit-' + self.name)) {
      return self.apiResponse(res, 'forbidden');
    }
    return next();
  };

  self.list = function(req, callback) {
=======
  self.list = function(req, filters, callback) {
>>>>>>> 8dd36740
    var cursor = self.find(req);
    cursor.published(null);
    self.addListFilters(req, filters, cursor);
    var results = {};
    return async.series({
      toCount: function(callback) {
        return cursor
          .toCount(function(err, count) {
            if (err) {
              return callback(err);
            }
            results.total = count;
            results.skip = cursor.get('skip');
            results.limit = cursor.get('limit');
            results.page = cursor.get('page');
            return callback(null);
          }
        );
      },
      toArray: function(callback) {
        return cursor
          .toArray(function(err, pieces) {
            if (err) {
              return callback(err);
            }
            results.pieces = pieces;
            return callback(null);
          }
        );
      }
    }, function(err) {
      if (err) {
        return callback(err);
      }
      return callback(null, results);
    });
  };

  self.insert = function(req, piece, callback) {
    piece.type = self.name;
    self.apos.docs.insert(req, piece, callback);
  };

  self.update = function(req, piece, callback) {
    piece.type = self.name;
    self.apos.docs.update(req, piece, callback);
  };

  self.beforeCreate = function(req, piece, callback) {
    return setImmediate(callback);
  };

  self.afterCreate = function(req, piece, callback) {
    return setImmediate(callback);
  };

  self.beforeUpdate = function(req, piece, callback) {
    return setImmediate(callback);
  };

  self.afterUpdate = function(req, piece, callback) {
    return setImmediate(callback);
  };

  self.beforeList = function(req, filters, callback) {
    return setImmediate(callback);
  };

  self.afterList = function(req, results, callback) {
    return setImmediate(callback);
  };

  self.apiResponse = function(res, err, data) {
    if (err) {
      if (typeof(err) !== 'string') {
        err = 'error';
      }
      return res.send({ status: err });
    } else {
      return res.send({ status: 'ok', data: data });
    }
  };

};<|MERGE_RESOLUTION|>--- conflicted
+++ resolved
@@ -44,10 +44,8 @@
     );
   };
 
-<<<<<<< HEAD
   // User must have some editing privileges for this type
   self.requireEditor = function(req, res, next) {
-    console.error('requireEditor');
     if (!req.user) {
       return self.apiResponse(res, 'forbidden');
     }
@@ -57,10 +55,7 @@
     return next();
   };
 
-  self.list = function(req, callback) {
-=======
   self.list = function(req, filters, callback) {
->>>>>>> 8dd36740
     var cursor = self.find(req);
     cursor.published(null);
     self.addListFilters(req, filters, cursor);
