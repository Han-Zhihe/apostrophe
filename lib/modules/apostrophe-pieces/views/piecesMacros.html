--- conflicted
+++ resolved
@@ -16,25 +16,13 @@
       {label: 'Versions', action: 'versions'},
       {label: 'Copy', action: 'copy'},
       {label: 'Trash', action: 'trash'}
-<<<<<<< HEAD
     ]}, 'button',
-=======
-    ]}, 'button', 
->>>>>>> 819b9dad
     {
       direction: 'down',
       class: 'arrow-down'
     }
   ) }}
-<<<<<<< HEAD
   {{ buttons.minor('Cancel', { action: 'cancel' }) }}
-=======
-
-  {{ buttons.minor('Cancel', { action: 'cancel' }) }}
-  {# {{ buttons.minor('Trash', { action: 'trash' }) }}
-  {{ buttons.minor('Versions', { action: 'versions' }) }}
-  {{ buttons.minor('Copy', { action: 'copy' }) }} #}
->>>>>>> 819b9dad
   {{ buttons.major('Save ' + data.options.label, { action: 'save' }) }}
 
 {%- endmacro -%}
