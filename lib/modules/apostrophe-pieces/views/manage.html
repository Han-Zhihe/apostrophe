{%- extends "apostrophe-modal:base.html" -%}
{%- import "apostrophe-modal:macros.html" as modals -%}
{%- import "piecesMacros.html" as pieces with context -%}

{%- block modalClass -%}
  {{ (data.options.name + '-manager') | css }} apos-ui-modal-no-sidebar
{%- endblock -%}

{%- block controls -%}
  {{ pieces.manageControls() }}
{%- endblock -%}

{%- block instructions -%}
  You can select content to display by entering the titles of individual {{data.options.pluralLabel}}, or tags.
{%- endblock -%}

{%- block filters -%}
  {# ajax populates me #}
  <div class="apos-modal-filters-inner" data-filters>
  </div>
{%- endblock -%}

{%- block label -%}
  {{ __('Manage %s', __(data.options.pluralLabel) | e ) }}
{%- endblock -%}

{%- block body -%}
  {% if data.chooser %}
    <div data-chooser></div>
  {% endif %}
  <div class="apos-manage-view" data-apos-manage-view>
    {# ajax populates me with either the grid view or the table view #}
  </div>
<<<<<<< HEAD
{%- endblock -%}

{%- block footer -%}
  {# ajax populates me #}
  <div data-pager></div>
=======
>>>>>>> f635b8d1
{%- endblock -%}<|MERGE_RESOLUTION|>--- conflicted
+++ resolved
@@ -31,12 +31,9 @@
   <div class="apos-manage-view" data-apos-manage-view>
     {# ajax populates me with either the grid view or the table view #}
   </div>
-<<<<<<< HEAD
 {%- endblock -%}
 
 {%- block footer -%}
   {# ajax populates me #}
   <div data-pager></div>
-=======
->>>>>>> f635b8d1
 {%- endblock -%}