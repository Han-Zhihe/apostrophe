--- conflicted
+++ resolved
@@ -30,10 +30,7 @@
 {%- block body -%}
   <div class="apos-chooser" data-chooser></div>
   <div class="apos-chooser-manage-view-wrapper">
-<<<<<<< HEAD
-=======
     <div class="apos-clearfix apos-manage-view-filters apos-modal-filters" data-filters></div>
->>>>>>> 99c3bcf8
     <div class="apos-manage-view apos-manage-view--chooser" data-apos-manage-view>
       {# ajax populates me with either the grid view or the table view #}
     </div>
