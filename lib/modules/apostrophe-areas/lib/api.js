--- conflicted
+++ resolved
@@ -83,43 +83,27 @@
   // widget in the area and `required` is the string error
   // from the widget.
 
-<<<<<<< HEAD
-  self.sanitizeItems = async function(req, items) {
+  self.sanitizeItems = async function(req, items, options) {
     const result = [];
-    for (let i = 0; (i < items.length); i++) {
-=======
-  self.sanitizeItems = function(req, items, options, callback) {
-    var result = [];
-    var i = 0;
     const widgetsOptions = options.widgets || {};
-    return async.eachSeries(items, function(item, callback) {
->>>>>>> c69277f8
+    for (let item of items) {
       if ((typeof (item) !== 'object') || (typeof (item.type) !== 'string')) {
-        return;
-      }
-      var manager = self.getWidgetManager(item.type);
+        continue;
+      }
+      const manager = self.getWidgetManager(item.type);
       if (!manager) {
         self.warnMissingWidgetType(item.type);
-        return;
-      }
-<<<<<<< HEAD
+        continue;
+      }
       try {
-        result.push(await manager.sanitize(req, item));
+        const widgetOptions = widgetsOptions[item.type] || {};
+        if (!self.apos.utils.isBlessed(req, widgetOptions, 'widget', item.type)) {
+          throw 'unblessed';
+        }
+        result.push(await manager.sanitize(req, item, widgetOptions));
       } catch (err) {
         if ((typeof err) === 'string') {
           throw i + '.' + err;
-=======
-      var widgetOptions = widgetsOptions[item.type] || {};
-      if (!self.apos.utils.isBlessed(req, widgetOptions, 'widget', item.type)) {
-        return callback('unblessed');
-      }
-      return manager.sanitize(req, item, widgetOptions, function(err, item) {
-        if (err) {
-          if ((typeof err) === 'string') {
-            return callback(i + '.' + err);
-          }
-          return callback(err);
->>>>>>> c69277f8
         }
         throw err;
       }
@@ -130,10 +114,11 @@
   // Renders markup for a widget of the given `type`. The actual
   // content of the widget is passed in `data`. Returns html on
   // success. Invoked by the `render-widget` route, which is used
-  // to update a widget on the page after it is saved.
+  // to update a widget on the page after it is saved, or for
+  // preview when editing.
 
   self.renderWidget = function(req, type, data, options) {
-    var manager = self.getWidgetManager(type);
+    const manager = self.getWidgetManager(type);
     if (!manager) {
       // No manager available - possibly a stale widget in the database
       // of a type no longer in the project
@@ -142,7 +127,6 @@
     }
     data.type = type;
 
-<<<<<<< HEAD
     var render;
     if (!manager.options.wrapperTemplate) {
       render = _.partial(self.render, req, 'widget');
@@ -159,16 +143,6 @@
         return manager.output(data, options);
       }
     });
-=======
-    try {
-      return callback(null, manager.output(req, data, options));
-    } catch (e) {
-      self.apos.utils.error(e);
-      self.apos.utils.error(e.stack);
-      self.apos.utils.error('^^^^ LOOK UP HERE FOR THE ERROR IN YOUR WIDGET OUTPUT METHOD');
-      return callback(e);
-    }
->>>>>>> c69277f8
   };
 
   // Update or create an area at the specified
@@ -251,20 +225,12 @@
     if (typeof (areaInfo) !== 'object') {
       throw new Error('areaInfo is not an object');
     }
-<<<<<<< HEAD
     let items = Array.isArray(areaInfo.items) ? areaInfo.items : [];
     const docId = self.apos.launder.id(areaInfo.docId);
     const dotPath = self.apos.launder.string(areaInfo.dotPath);
-    if (!(items && options && docId && dotPath)) {
-      throw new Error('Area is missing one or more required parameters for saving');
-=======
-    var items = Array.isArray(areaInfo.items) ? areaInfo.items : [];
     const options = areaInfo.options;
-    var docId = self.apos.launder.id(areaInfo.docId);
-    var dotPath = self.apos.launder.string(areaInfo.dotPath);
     if (!(items && options && options.widgets && docId && dotPath)) {
       return callback(new Error('Area is missing one or more required parameters for saving'));
->>>>>>> c69277f8
     }
     if (!dotPath.match(/^[\w.]+$/)) {
       throw new Error('Invalid dotpath: ' + dotPath + '. Make sure your area or singleton name uses only alphanumeric characters.');
@@ -284,17 +250,9 @@
       }
       return await self.apos.docs.lock(req, docId, req.htmlPageId);
     }
-<<<<<<< HEAD
 
     async function sanitizeItems() {
       return await self.sanitizeItems(req, items);
-=======
-    function sanitizeItems(callback) {
-      return self.sanitizeItems(req, items, options, function(err, _items) {
-        items = _items;
-        return callback(err);
-      });
->>>>>>> c69277f8
     }
     async function saveArea() {
       await self.saveArea(req, docId, dotPath, items);
