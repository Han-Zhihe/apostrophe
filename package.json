{
  "name": "apostrophe",
  "version": "2.62.0",
  "description": "The Apostrophe Content Management System.",
  "main": "index.js",
  "scripts": {
    "test": "mocha && eslint .",
    "lint": "eslint ."
  },
  "repository": {
    "type": "git",
    "url": "git@github.com:apostrophecms/apostrophe.git"
  },
  "keywords": [
    "apostrophe",
    "apostrophe-cms",
    "apostrophecms",
    "cms",
    "content management",
    "content management system",
    "punkave"
  ],
  "author": "P'unk Avenue LLC",
  "license": "MIT",
  "dependencies": {
    "@sailshq/lodash": "^3.10.3",
    "async": "^1.5.2",
    "bless": "^3.0.3",
    "bluebird": "^3.5.1",
    "body-parser": "^1.18.2",
    "broadband": "^1.0.0",
    "cheerio": "^0.22.0",
    "clean-css": "^3.4.28",
    "connect-flash": "^0.1.1",
    "connect-mongo": "^1.3.2",
    "connect-multiparty": "^2.1.1",
    "cookie-parser": "^1.4.3",
    "credential": "^2.0.0",
    "cuid": "^1.3.8",
    "deep-get-set": "^0.1.1",
    "diff": "^2.2.3",
    "express": "^4.16.3",
    "express-session": "^1.15.6",
    "glob": "^5.0.15",
    "he": "^0.5.0",
    "html-to-plaintext": "^0.1.1",
    "html-to-text": "^3.3.0",
    "i18n": "^0.8.3",
    "joinr": "^1.0.2",
    "launder": "^1.0.1",
    "less": "^3.8.0",
    "less-middleware": "^3.0.1",
    "minimatch": "^3.0.4",
    "mkdirp": "^0.5.1",
    "moment": "^2.22.2",
    "mongodb": "^2.2.36",
    "moog-require": "^1.0.1",
    "nodemailer": "^4.6.7",
    "nunjucks": "^2.5.2",
    "oembetter": "^0.1.19",
    "passport": "^0.3.2",
    "passport-local": "^1.0.0",
    "path-to-regexp": "^1.7.0",
    "performance-now": "^2.1.0",
    "prompt": "^0.2.14",
    "qs": "^5.2.1",
    "regexp-quote": "0.0.0",
    "request": "^2.85.0",
    "resolve": "^1.8.1",
    "rimraf": "^2.6.2",
    "sanitize-html": "^1.18.3",
    "server-destroy": "^1.0.1",
    "sluggo": "^0.2.0",
    "syntax-error": "^1.3.0",
    "tinycolor2": "^1.4.1",
    "uglify-js": "^2.8.29",
    "underscore.string": "^3.3.4",
    "uploadfs": "^1.10.2",
    "xregexp": "^2.0.0",
    "yargs": "^3.32.0"
  },
  "devDependencies": {
    "eslint": "^4.0.0",
<<<<<<< HEAD
    "eslint-config-apostrophe": "^2.0.0",
=======
    "eslint-config-apostrophe": "^2.0.2",
>>>>>>> e98b2cb2
    "eslint-config-standard": "^11.0.0",
    "eslint-plugin-import": "^2.13.0",
    "eslint-plugin-node": "^6.0.1",
    "eslint-plugin-promise": "^3.8.0",
    "eslint-plugin-standard": "^3.1.0",
<<<<<<< HEAD
    "mocha": "^5.1.1",
    "why-is-node-running": "^2.0.2"
=======
    "mocha": "^5.1.1"
>>>>>>> e98b2cb2
  }
}<|MERGE_RESOLUTION|>--- conflicted
+++ resolved
@@ -81,21 +81,12 @@
   },
   "devDependencies": {
     "eslint": "^4.0.0",
-<<<<<<< HEAD
-    "eslint-config-apostrophe": "^2.0.0",
-=======
     "eslint-config-apostrophe": "^2.0.2",
->>>>>>> e98b2cb2
     "eslint-config-standard": "^11.0.0",
     "eslint-plugin-import": "^2.13.0",
     "eslint-plugin-node": "^6.0.1",
     "eslint-plugin-promise": "^3.8.0",
     "eslint-plugin-standard": "^3.1.0",
-<<<<<<< HEAD
-    "mocha": "^5.1.1",
-    "why-is-node-running": "^2.0.2"
-=======
     "mocha": "^5.1.1"
->>>>>>> e98b2cb2
   }
 }