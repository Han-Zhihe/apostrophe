@import 'colors.less';
// @charset "UTF-8";

// some FontAwesome workarounds
.icon-video:before { content: @film; }
.icon-button:before { content: @plus-sign-alt; }
.icon-image:before { content: @picture; }
.icon-ul:before { content: @list-ul; }
.icon-blog:before,
.icon-doc:before { content: @list-alt; }
.icon-map:before { content: @map-marker; }
.icon-snippets:before { content: @pushpin; }
.icon-events:before { content: @calendar; }
.icon-directory:before,
<<<<<<< HEAD
.icon-people:before { content: @user; }
.icon-eye:before { content: @eye-open; }
=======
.icon-people:before, .icon-person:before { content: @user; }
>>>>>>> 18a68222
<|MERGE_RESOLUTION|>--- conflicted
+++ resolved
@@ -12,9 +12,7 @@
 .icon-snippets:before { content: @pushpin; }
 .icon-events:before { content: @calendar; }
 .icon-directory:before,
-<<<<<<< HEAD
-.icon-people:before { content: @user; }
-.icon-eye:before { content: @eye-open; }
-=======
-.icon-people:before, .icon-person:before { content: @user; }
->>>>>>> 18a68222
+.icon-people:before,
+.icon-person:before 
+  { content: @user; }
+.icon-eye:before { content: @eye-open; }