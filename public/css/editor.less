--- conflicted
+++ resolved
@@ -482,17 +482,8 @@
   width: 800px;
   background-color: #ddd;
   opacity: 1.0;
-<<<<<<< HEAD
   // Do not use >= 899 for other things please
   z-index: 900;
-  padding: 10px;
-  border: 3px solid #ccc;
-  color: black;
-  a {
-    color: black;
-  }
-=======
-  z-index: 999;
 
   // padding: 10px;
   h3
@@ -597,7 +588,6 @@
   // padding: 10px;
   // border: 3px solid #ccc;
   // color: black;
->>>>>>> 695a5b85
 }
 
 
