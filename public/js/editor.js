/* global rangy, $, _ */
/* global alert, prompt */

if (!window.apos) {
  window.apos = {};
}

var apos = window.apos;

// Hopefully I won't need these again as they trash copy and paste between pages
// apos.widgetBackups = {};

apos.Editor = function(options) {
  var self = this;
  var styleMenu;
  var styleBlockElements;
  var resizing = false;

  // Helper functions

  function enableControl(command, keys, promptForLabel) {
    function doCommand() {
      var arg = null;

      self.undoPoint();

      if (promptForLabel) {
        arg = prompt(promptForLabel);
        if (!arg) {
          return false;
        }
      }

      document.execCommand(command, false, arg);

      self.$editable.focus();

      return false;
    }
    self.$el.find('[data-' + command + ']').click(doCommand).mousedown(function(e) {
      // Must prevent default on mousedown or the rich text editor
      // loses the focus
      e.preventDefault();
      return false;
    });

    if (keys) {
      _.each(keys, function(key) {
        self.$editable.bind('keydown', key, doCommand);
      });
    }

    // function findCurrentBlockElement() {
    //   var range = rangy.getSelection().getRangeAt(0);
    //   var node = range.startContainer;
    //   var offset = range.startOffset;
    //   if (node.nodeType === 3) {


    //   }

    // }

  }

  function enableMenu(name, action) {
    self.$el.find('[data-' + name + ']').change(function() {
      self.undoPoint();
      document.execCommand(action, false, $(this).val());

      // The easiest way to shut off an h4 is to toggle it
      // to a div with formatBlock. But Firefox won't toggle a div 
      // back to an h4. It strongly prefers br's as line breaks. 
      // So after inserting the div, convert any divs found 
      // into text nodes surrounded by br's. This can be 
      // slightly surprising, but the end result is editable,
      // so you can get back to what you started with.

      // However we also avoid creating a double <br /> situation
      // so that if we keep toggling we don't keep adding new lines.

      // We don't use this hack in webkit because webkit prefers
      // to insert divs and toggles divs to h4's just fine.

      // Don't do this to divs that are or are inside a apos-widget!

      if (jQuery.browser.mozilla) {
        self.$editable.find('div').each(function() {
          var div = $(this);

          if (div.is('.apos-widget') || div.closest('.apos-widget').length) {
            return;
          }
          if (div.html().length) {
            var markup = '';
            if (div.prev().length && (div.prev()[0].nodeName !== 'BR'))
            {
              markup += "<br />";
            }
            markup += div.html() + '<br />';
            div.replaceWith(markup);
          } else {
            div.remove();
          }
        });
      }
      self.$editable.focus();
    });
  }

  self.$el = $(options.selector);
  // The contenteditable element inside the wrapper div
  self.$editable = self.$el.find('[data-editable]');

  // We stop these when the editor is destroyed
  self.timers = [];

  self.undoQueue = [];
  self.redoQueue = [];

  // We need to be able to do this to every existing widget preview quickly when
  // the edit view starts up

  self.addButtonsToWidget = function($widget) {
    var $buttons = $('<div class="apos-widget-buttons"></div>');
    // var $button = $('<div class="apos-widget-button apos-edit-widget">Edit ' + apos.widgetTypes[$widget.attr('data-type')].label + '</div>');
    var $button = $('<div data-edit-widget class="apos-widget-button apos-edit-widget"><i class="icon-pencil"></i></div>');
    $buttons.append($button);

<<<<<<< HEAD
    $button = $('<div data-float-widget-left class="apos-widget-button apos-float-widget-left">&laquo;</div>');
    $buttons.append($button);
    $button = $('<div data-float-widget-right class="apos-widget-button apos-float-widget-right">&raquo;</div>');
    $buttons.append($button);

    $button = $('<div class="apos-widget-button apos-insert-before-widget">Before</div>');
    $buttons.append($button);
    $button = $('<div class="apos-widget-button apos-insert-after-widget">After</div>');
    $buttons.append($button);
=======
    var $button = $('<div data-float-widget-left class="apos-widget-button apos-float-widget-left"><i class="icon-left-open"></i></div>');  
    $buttons.append($button);
    var $button = $('<div data-float-widget-right class="apos-widget-button apos-float-widget-right"><i class="icon-right-open"></div>'); 
    $buttons.append($button);

    // var $button = $('<div class="apos-widget-button apos-insert-before-widget">Before</div>');
    // $buttons.append($button);
    // var $button = $('<div class="apos-widget-button apos-insert-after-widget">After</div>');
    // $buttons.append($button);
>>>>>>> 695a5b85

    $buttons.append($('<div class="apos-clear"></div>'));
    $widget.prepend($buttons);
  };

  // The wrapper is taller than the editor at first, if someone
  // clicks below the editor make sure they still get focus to type
  self.$el.click(function(e) {
    if (e.target === this) {
      self.$editable.focus();
      apos.moveCaretToEnd();
    }
    return false;
  });

  self.$editable.html(options.data);

  var $widgets = self.$editable.find('.apos-widget');
  $widgets.each(function() {
    var $widget = $(this);

    var widgetId = $widget.attr('data-id');

    // Undo nasty workarounds for webkit bugs for which we found
    // a better workaround
    $widget.find('.apos-widget-inner').each(function() {
      $(this).replaceWith(this.childNodes);
    });
    $widget.find('.apos-widget-content').removeClass('.apos-widget-content');
    $widget.find('.apos-widget-before').remove();
    $widget.find('.apos-widget-after').remove();

    // Restore edit buttons
    self.addButtonsToWidget($widget);

    // Snapshot we can restore if contenteditable does something
    // self.updateWidgetBackup(widgetId, $widget);
  });

  self.$editable.bind("dragstart", function(e) {
    return false;
  });

  // Restore helper marks for widgets
  self.$editable.find('.apos-widget[data-type]').before(apos.beforeMarker).after(apos.afterMarker);

  enableControl('bold', ['meta+b', 'ctrl+b']);
  enableControl('italic', ['meta+i', 'ctrl+i']);
  enableControl('createLink', ['meta+l', 'ctrl+l'], 'URL:');
  enableControl('insertUnorderedList', []);

  enableMenu('style', 'formatBlock');

  // Make a note of the style menu element so we can
  // quickly update its value. Also make a map of the
  // block elements the style menu is interested in so we
  // can notice when the selection moves into one.

  styleMenu = self.$el.find('[data-style]');
  styleBlockElements = {};

  styleMenu.find('option').each(function() {
    styleBlockElements[$(this).val()] = true;
  });

  self.$editable.bind('keydown', 'meta+z', function() {
    self.undo();
    return false;
  });

  self.$editable.bind('keydown', 'ctrl+z', function() {
    self.undo();
    return false;
  });

  self.$editable.bind('keydown', 'meta+shift+z', function() {
    self.redo();
    return false;
  });

  self.$editable.bind('keydown', 'ctrl+shift+z', function() {
    self.redo();
    return false;
  });

  self.$editable.bind('keydown', 'del', function() {
    self.undoPoint();
    return true;
  });

  // Firefox displays resize handles we don't want.
  // We prefer to do that via the widget editor
  document.execCommand("enableObjectResizing", false, false);

  self.$editable.bind('cut paste', function() {
    self.undoPoint();
    return true;
  });

  // All buttons that launch editors derived from widgetEditor

  self.$el.find('[data-widgetButton]').click(function() {
    var widgetType = $(this).attr('data-widgetButton');
    new apos.widgetTypes[widgetType].editor({ editor: self });
    return false;
  }).mousedown(function(e) {
    // Must prevent default on mousedown or the rich text editor loses the focus
    e.preventDefault();
    return false;
  });

  // Use .editWidget namespace to avoid multiple binds without
  // bookkeeping

  self.$el.off('click.editWidget');

  self.$el.on('click.editWidget', '[data-edit-widget]', function(event) {
    // Necessary so we don't wind up with the selection inside the button
    apos.deselect();
    var $widget = $(this).closest('[data-type]');
    var widgetType = $widget.attr('data-type');
    var widgetId = $widget.attr('data-id');
    new apos.widgetTypes[widgetType].editor(
    {
      editor: self,
      widgetId: widgetId
    });
    return false;
  });

  self.$el.on('click.editWidget', '[data-float-widget-left]', function(event) {
    apos.deselect();
    var $widget = $(this).closest('[data-type]');
    if ($widget.attr('data-position') === 'right') {
      floatWidget($widget, 'middle');
    } else {
      floatWidget($widget, 'left');
    }
    return false;
  });

  self.$el.on('click.editWidget', '[data-float-widget-right]', function(event) {
    apos.deselect();
    var $widget = $(this).closest('[data-type]');
    if ($widget.attr('data-position') === 'left') {
      floatWidget($widget, 'middle');
    } else {
      floatWidget($widget, 'right');
    }
    return false;
  });

  function floatWidget($widget, position) {
    $widget.attr('data-position', position);
    $widget.removeClass('apos-left');
    $widget.removeClass('apos-middle');
    $widget.removeClass('apos-right');
    $widget.addClass('apos-' + position);
  }

  self.$el.on('click.editWidget', '.apos-insert-before-widget', function(event) {
    // Necessary so we don't wind up with the selection inside the button
    apos.deselect();
    var $widget = $(this).closest('[data-type]');
    var $placeholder = $('<span>Type Here</span>');
    $placeholder.insertBefore($widget);
    // The br ensures that it actually looks like we're typing "before" the
    // widget. Otherwise we are, for all practical purposes, "after" the widget
    // until we press enter, which is totally confusing
    var $br = $('<br />');
    $br.insertBefore($widget);
    apos.selectElement($placeholder[0]);
    // Necessary in Firefox
    self.$editable.focus();
    return false;
  });

  self.$el.on('click.editWidget', '.apos-insert-after-widget', function(event) {
    // Necessary so we don't wind up with the selection inside the button
    apos.deselect();
    var $widget = $(this).closest('[data-type]');
    var $placeholder = $('<span>Type Here</span>');
    $placeholder.insertAfter($widget);
    // Without the $br a cut operation drags the "after" text into
    // the widget turd in Chrome
    var $br = $('<br />');
    $br.insertAfter($widget);
    apos.selectElement($placeholder[0]);
    // Necessary in Firefox
    self.$editable.focus();
    return false;
  });

  self.$el.on('click.editWidget', '.apos-widget', function(event) {
    var $widget = $(this).closest('.apos-widget');
    apos.selectElement($widget[0]);
    return false;
  });

  // Cleanup timer. Responsible for overcoming an abundance of
  // awful things that browsers do when you copy and paste widgets
  // and so forth.

  self.timers.push(setInterval(function() {
    // If we don't have the focus, chill out. This prevents unpleasantness like
    // changing the value of a select element while someone is trying to
    // manually modify it

    if (!self.$editable.is(':focus')) {
      return;
    }

    // Webkit randomly blasts style attributes into pasted widgets and
    // other copy-and-pasted content. Remove this brain damage with a
    // blowtorch, except during resize when it breaks preview of resize

    if (!resizing) {
      self.$editable.find('[style]').removeAttr('style');
    }

    // Webkit loves to nest elements that should not be nested 
    // as a result of copy and paste operations and formatBlock actions. 
    // Flatten the DOM, but don't tangle with anything inside a
    // apos-widget. apos-widgets themselves are fair game.

    self.$editable.find('h1, h2, h3, h4, h5, h6, div, p').each(function() {
      var outer = $(this);
      if (outer.closest('.apos-widget').length) {
        return;
      }
      $(this).find('h1, h2, h3, h4, h5, h6, div, p').each(function() {
        var inner = $(this);
        if (inner.parents('.apos-widget').length) {
          return;
        }
        var saved = rangy.saveSelection();
        var next = outer.clone();
        next.html(inner.nextAll());
        $(outer).html(inner.prevAll());
        inner.insertAfter(outer);
        next.insertAfter(inner);
        rangy.restoreSelection(saved);
      });
    });

    // Cleanups per widget

    var $widgets = self.$editable.find('.apos-widget');

    $widgets.each(function() {

      var $widget = $(this);
      var $container = $widget.closest('.apos-editor');
      var cellWidth = ($container.outerWidth() / 6)

      // Make widgets resizable if they aren't already


      if (!$widget.data('uiResizable')) {
        $widget.resizable({
          containment: $container,
          grid: cellWidth,
          // helper: "ui-resizable-helper",
          start: function(event, ui) {
            resizing = true;
          },
          stop: function(event, ui) {
            resizing = false;
            var max = $widget.closest('[data-editable]').width();
            var is = ui.size;
            var size = 'full';
<<<<<<< HEAD
            var sizes = [
              { proportion: 1/3, name: 'one-third' },
=======
            var size = is;
            var sizes = [ 
              { proportion: 1/3, name: 'one-third' }, 
>>>>>>> 695a5b85
              { proportion: 1/2, name: 'one-half' },
              { proportion: 2/3, name: 'two-thirds' },
              { proportion: 1.0, name: 'full' }
            ];


            for (var i = 0; (i < sizes.length); i++) {
              if (is.width <= (max * sizes[i].proportion * 1.1)) {
                size = sizes[i].name;
                break;
              }
            }


            $widget.attr('data-size', size);
            _.each(sizes, function(s) {
              $widget.removeClass('apos-' + s.name);
            });

            // console.log(size);

            if (size === 'full') {
              // full implies middle
              $widget.attr('data-position', 'middle');
              $widget.removeClass('apos-left');
              $widget.removeClass('apos-right');
              $widget.addClass('apos-middle');
            }
            $widget.addClass('apos-' + size);
          }
        });
      }
      // Restore the before and after markers, which prevent Chrome from doing crazy 
      // things with cut copy paste and typeover

      var nodeRange = rangy.createRange();
      var node = this;
      nodeRange.setStartBefore(node);
      nodeRange.setEndAfter(node);
      var before = apos.beforeMarker;
      var after = apos.afterMarker;
      var p, n;
      if (node.previousSibling) {
        if (node.previousSibling.nodeValue === null) {
          p = document.createTextNode(before);
          $(node).before(p);
        } else {
          p = node.previousSibling.nodeValue;
          if (p.substr(p.length - 1, 1) !== before) {
            node.previousSibling.nodeValue += before;
          }
        }
      }
      if (node.nextSibling) {
        if (node.nextSibling.nodeValue === null) {
          p = document.createTextNode(after);
          $(node).after(p);
        } else {
          n = node.nextSibling.nodeValue;
          if (n.substr(0, 1) !== after) {
            node.nextSibling.nodeValue = after + node.nextSibling.nodeValue;
          }
        }
      }
    });

    // Selection-related fixups

    var sel = rangy.getSelection();
    if (sel.rangeCount) {

      var range = sel.getRangeAt(0);

      // Figure out what the style menu's current setting should
      // be for the current selection.

      var box = range.startContainer;
      while (box) {
        if (box.tagName) {
          var tag = box.tagName.toLowerCase();
          if (_.has(styleBlockElements, tag)) {
            styleMenu.val(tag);
            break;
          }
        }
        box = box.parentNode;
      }

      // If the current selection and/or caret moves to 
      // incorporate any part of a widget, expand it to
      // encompass the entire widget. Do our best 
      // to avoid direct editing of the widget outside of the
      // widget editor. Eventually the user is trained to
      // just click the edit button when they want to edit the widget

      // "Why don't you just use intersectNode()?" Because
      // it considers adjacency to be intersection. ):
      self.$editable.find('[data-type]').each(function() {
        try {
          var nodeRange = rangy.createRange();
          nodeRange.setStartBefore(this);
          nodeRange.setEndAfter(this);
          if (range.intersectsRange(nodeRange))
          {
            // var unionRange = range.union(nodeRange);
            // rangy.getSelection().setSingleRange(unionRange);
            // TODO give this an intersect option
            self.selectWidgetNode(this);
          }
        } catch (e) {
          // Don't panic if this throws exceptions while we're inactive
        }
      });
    }
  }, 200));

  // Every 5 seconds save an undo point if edits have been made.
  // Exception: don't try if the editor does not have the focus, as the
  // rangy mechanisms we use to look for differences can disrupt the focus in 
  // that case
  self.timers.push(setInterval(function() {
    if (self.$editable.is(':focus')) {
      var sel = rangy.getSelection();
      // We don't want to mess up a selection in the editor either
      if ((!sel.rangeCount) || ((sel.rangeCount === 1) && sel.isCollapsed)) {
        self.undoPoint();
      }
    }
  }, 5000));

  self.destroy = function() {
    _.map(self.timers, function(timer) { clearInterval(timer); });
  };

  /**
   * Create a new undo point
   */

  self.undoPoint = function() {
    self.redoQueue = [];
    self.undoStep(null, self.undoQueue, true);
  };

  /**
   * Undo one action
   */

  self.undo = function() {
    self.undoStep(self.undoQueue, self.redoQueue);
  };

  /**
   * Redo one action
   */

  self.redo = function() {
    self.undoStep(self.redoQueue, self.undoQueue);
  };

  /**
   * Capture the current state and add it to the 'to' queue.
   * Then pop the most recent state from the 'from' queue and
   * restore that state. To implement undo, call this with
   * self.undoQueue, self.redoQueue. To implement redo, call
   * this with self.redoQueue, self.undoQueue. To save the 
   * current state to the undo queue if a change is detected,
   * call this with null, self.undoQueue, true. 
   */

  self.undoStep = function(from, to, optional) {
    // If our purpose is to restore something via 'from' but there
    // are no saved states there, then don't push the current
    // state on 'to' either - just return. In other words, if
    // the user keeps wailing on control-z after they have
    // run out of states to undo, don't pile up a bunch of
    // identical redo states
    if (from && (!from.length)) {
      return;
    }
    if (to) {
      var markup = self.$editable.html();
      var lastMarkup = to.length ? to[to.length - 1].markup : null;
      if ((!optional) || (markup !== lastMarkup)) {
        var selection = rangy.saveSelection();
        to.push({ markup: self.$editable.html(), selection: selection });
        rangy.removeMarkers(selection);
      }
    }
    if (from && from.length) {
      var last = from.pop();
      self.$editable.html(last.markup);
      rangy.restoreSelection(last.selection);
    }
  };

  self.html = function() {
    return self.$editable.html();
  };

  // This logic, formerly used to select the arrows, is now used to select
  // the arrows we need to prevent Chrome from doing
  // horrible things on cut and paste like leaving the outer widget div behind. ):
  // Chrome will still leave the arrows behind, because it is evil and wants me
  // to suffer, but we can clean those up in various ways

  // https://bugs.webkit.org/show_bug.cgi?id=12250

  self.selectWidgetNode = function(node) {
    // apos.selectElement(node);
    var sel = rangy.getSelection();
    var nodeRange;
    var range;
    if (sel && sel.rangeCount) {
      range = sel.getRangeAt(0);
    }
    nodeRange = rangy.createRange();
    nodeRange.setStartBefore(node);
    nodeRange.setEndAfter(node);
    var before = apos.beforeMarker;
    var after = apos.afterMarker;
    if (node.previousSibling) {
      var p = node.previousSibling.nodeValue;
      if (p.substr(0, 1) === before) {
        nodeRange.setStart(node.previousSibling, p.length - 1);
      }
    }
    if (node.nextSibling) {
      var n = node.nextSibling.nodeValue;
      if (n.substr(0, 1) === after) {
        nodeRange.setEnd(node.nextSibling, 1);
      }
    }
    var unionRange;
    if (range && range.intersectsRange(nodeRange)) {
      unionRange = range.union(nodeRange);
    } else {
      unionRange = nodeRange;
    }
    rangy.getSelection().setSingleRange(unionRange);
  };

  setTimeout(function() {
    self.undoPoint();
  }, 200);
};

apos.widgetEditor = function(options) {
  var self = this;
  self.editor = options.editor;
  self.timers = [];
  self.exists = false;

  // What will be in the data attributes of the widget
  self.data = {};

  // When present in the context of a rich text editor, we interrogate
  // our placeholder div in that editor to get our current attributes
  if (options.widgetId) {
    self.$widget = options.editor.$editable.find('.apos-widget[data-id="' + options.widgetId + '"]');
    self.data = apos.cleanWidgetData(self.$widget.data());
  }

  // When displayed as a singleton or an area that does not involve a
  // rich text editor as the larger context for all widgets, our data is passed in
  if (options.data) {
    self.data = options.data;
  }

  self.data.type = self.type;

  if (self.data.id) {
    self.exists = true;
  }

  if (!self.data.id) {
    self.data.id = apos.generateId();
  }

  // Careful, relevant only when we are in a rich text editor context
  if (self.editor) {
    // Make sure the selection we return to 
    // is actually on the editor
    self.editor.$editable.focus();
  }

  // Use apos.modalFromTemplate to manage our lifecycle as a modal

  self.$el = apos.modalFromTemplate(options.template, {
    init: function(callback) {
      self.$previewContainer = self.$el.find('.apos-widget-preview-container');
      if (self.afterCreatingEl) {
        self.afterCreatingEl();
      }
      self.$el.find('[data-preview]').click(function() {
        self.preview();
        return false;
      });

      self.preview();
      return callback(null);
    },

    save: function(callback) {
      self.preSave(function() {
        if (!self.exists) {
          alert(options.messages.missing);
          return callback('error');
        }
        if (self.editor) {
          self.editor.undoPoint();
          var _new = false;
          if (!self.$widget) {
            self.createWidget();
            _new = true;
          }
        }
        self.updateWidget(function(err) {
          if (_new) {
            self.insertWidget();
            // apos.hint('What are the arrows for?', "<p>They are there to show you where to add other content before and after your rich content.</p><p>Always type text before or after the arrows, never between them.</p><p>This is especially helpful when you are floating content next to text.</p><p>You can click your rich content to select it along with its arrows, then cut, copy or paste as usual.</p><p>Don\'t worry, the arrows automatically disappear when you save your work.</p>");
          }
          // Widget backups are probably a bad idea since they would defeat
          // copy and paste between pages or at least sites
          // self.editor.updateWidgetBackup(self.widgetId, self.$widget);

          if (options.save) {
            // Used to implement save for singletons and non-rich-text-based areas.
            // Note that in this case options.data was passed in by reference, 
            // so the end result can be read there. Pay attention to the callback so
            // we can allow the user a second chance 
            options.save(function(err) {
              return callback(err);
            });
          } else {
            return callback(null);
          }
        });
      });
    },

    afterHide: function(callback) {
      self.afterHide();
      return callback(null);
    }
  });

  // Default methods

  _.defaults(self, {
    afterHide: function() {
      _.map(self.timers, function(timer) { clearInterval(timer); });
    },

    // Create a new widget for insertion into the main content editor.
    // See also the server-side itemNormalView.html template, which
    // does the same thing
    createWidget: function() {
      if (!self.editor) {
        return;
      }
      self.$widget = $('<div></div>');
      // self.$widget.attr('unselectable', 'on');
      self.$widget.addClass('apos-widget');
      self.$widget.addClass('apos-' + self.type);
      self.$widget.attr('data-type', self.type);
    },

    // Update the widget placeholder in the main content editor, then ask the server 
    // to render the widget placeholder. We *don't* call the widget player inside 
    // the main content editor because those are not restricted to content that 
    // behaves inside contentEditable.

    updateWidget: function(callback) {
      if (!self.editor) {
        return callback(null);
      }
      // When we update the widget placeholder we also clear its
      // markup and call populateWidget to insert the latest 
      self.$widget.html('');
      self.editor.addButtonsToWidget(self.$widget);
      self.updateWidgetData();
      self.renderWidget(callback);
    },

    // Widgets now just update self.data as needed so this doesn't
    // need to be overridden typically
    updateWidgetData: function() {
      if (!self.editor) {
        return;
      }
      _.each(self.data, function(val, key) {
        // Watch out for unserializable stuff
        if (key === 'uiResizable') {
          return;
        }
        self.$widget.attr('data-' + key, apos.jsonAttribute(val));
      });
    },

    // Ask the server to render the widget's contents, stuff them into the placeholder
    renderWidget: function(callback) {
      if (!self.editor) {
        return callback(null);
      }
      // Get all the data attributes
      var info = apos.cleanWidgetData(self.$widget.data());
      apos.log('rendering these attributes:');
      apos.log(info);

      // Some widgets have content - markup that goes inside the widget
      // that was actually written by the user and can't be generated
      // dynamically. Examples: pullquotes, code samples
      if (self.getContent) {
        info.content = self.getContent();
      } else {
        info.content = undefined;
      }

      // Ask the server to generate a nice rendering of the widget's contents
      // for us, via its normal view renderer. This avoids code duplication
      // and an inevitable drift into different behavior between browser
      // and server. At some point perhaps we'll run the same rendering code
      // on both client and server
      $.post('/apos/render-widget?bodyOnly=1&editView=1', info, function(html) {
        self.$widget.append(html);
        callback(null);
      });
    },

    // Insert new widget into the main content editor
    insertWidget: function() {
      if (!self.editor) {
        return;
      }

      // Newly created widgets need default position and size
      self.$widget.attr('data-position', 'middle');
      self.$widget.attr('data-size', 'full');
      self.$widget.addClass('apos-middle');
      self.$widget.addClass('apos-full');

      var markup = '';

      // Work around serious widget selection bugs in Chrome by introducing
      // characters before and after the widget that become part of selecting it
      var before = apos.beforeMarker;
      var after = apos.afterMarker;

      markup = before;

      var widgetWrapper = $('<div></div>').append(self.$widget);
      markup += widgetWrapper.html();

      markup += after;

      // markup = markup + String.fromCharCode(8288);

      // Restore the selection to insert the markup into it
      apos.popSelection();
      // Not we can insert the markup
      apos.insertHtmlAtCursor(markup);
      // Push the selection again, leaving it up to modal('hide')
      // to do the final restore
      apos.pushSelection();
    },

    preview: function() {

      function go() {
        self.$previewContainer.find('.apos-widget-preview').remove();
        if (self.exists) {
          // Ask the server to generate a nice preview of the widget's contents
          // for us, via its normal view renderer. This avoids code duplication
          // and an inevitable drift into different behavior between browser
          // and server. At some point perhaps we'll run the same rendering code
          // on both client and server... if it matters, Node is terribly fast
          var info = {};
          _.defaults(info, self.data);
          // Comes in from self.data and breaks serialization ):
          delete info['uiResizable'];
          info.type = self.type;
          info.size = 'full';
          info.position = 'center';
          if (self.getContent) {
            info.content = self.getContent();
          } else {
            info.content = undefined;
          }
          $.post('/apos/render-widget', info, function(html) {
            // jQuery 1.9+ is super fussy about constructing elements from html
            // more explicitly
            var previewWidget = $($.parseHTML(html));
            previewWidget.addClass('apos-widget-preview');
            self.$previewContainer.prepend(previewWidget);
            self.$el.find('.apos-requires-preview').show();
            if (apos.widgetPlayers[self.type]) {
              apos.widgetPlayers[self.type](previewWidget);
            }
          });
        }
        else
        {
          self.$el.find('.apos-requires-preview').hide();
        }
      }

      if (self.prePreview) {
        self.prePreview(go);
      } else {
        go();
      }
    },

    // Override if you need to carry out an action such
    // as fetching video information before the save can 
    // take place. Takes a callback which completes the
    // save operation, or gracefully refuses it if you
    // don't set self.exists to true. Use of a callback
    // allows you to asynchronously fetch video information, etc.
    preSave: function(callback) {
      callback();
    }
  });
};

apos.widgetTypes = {};

apos.widgetTypes.slideshow = {
  label: 'Slideshow',

  editor: function(options) {
    var self = this;
    var $items;

    if (!options.messages) {
      options.messages = {};
    }
    if (!options.messages.missing) {
      options.messages.missing = 'Upload an image file first.';
    }

    // Our current thinking is that preview is redundant for slideshows.
    // Another approach would be to make it much smaller. We might want that
    // once we start letting people switch arrows and titles and descriptions
    // on and off and so forth. Make sure we still invoke prePreview

    self.preview = function() {
      self.prePreview(function() { });
    };

    self.afterCreatingEl = function() {
      $items = self.$el.find('[data-items]');
      $items.sortable({
        update: function(event, ui) {
          reflect();
          self.preview();
        }
      });
      self.files = [];

      self.$el.find('[data-uploader]').fileupload({
        dataType: 'json',
        // This is nice in a multiuser scenario, it prevents slamming,
        // but I need to figure out why it's necessary to avoid issues
        // with node-imagemagick 
        sequentialUploads: true,
        start: function (e) {
          $('[data-progress]').show();
          $('[data-finished]').hide();
        },
        stop: function (e) {
          $('[data-progress]').hide();
          $('[data-finished]').show();
        },
        progressall: function (e, data) {
          var progress = parseInt(data.loaded / data.total * 100, 10);
          self.$el.find('[data-progress-percentage]').text(progress);
        },
        done: function (e, data) {
          if (data.result.files) {
            _.each(data.result.files, function (file) {
              addItem(file);
            });
            reflect();
            self.preview();
          }
        }
      });
    };

    // The server will render an actual slideshow, but we also want to see
    // thumbnails of everything with draggability for reordering and remove buttons
    self.prePreview = function(callback) {
      apos.log('self.data in prePreview');
      apos.log(self.data);
      $items.find('[data-item]:not(.apos-template)').remove();
      var items = self.data.items;
      if (!items) {
        items = [];
      }
      _.each(items, function(item) {
        addItem(item);
      });
      callback();
    };

    function addItem(item) {
      var $item = apos.fromTemplate($items.find('[data-item]'));
      $item.find('[data-image]').attr('src', apos.uploadsUrl + '/files/' + item._id + '-' + item.name + '.one-third.' + item.extension);
      $item.data('item', item);
      $item.click('[data-remove]', function() {
        $item.remove();
        reflect();
        self.preview();
        return false;
      });
      $items.append($item);
    }

    // Update the data attributes to match what is found in the 
    // list of items. This is called after remove and reorder events
    function reflect() {
      var $itemElements = $items.find('[data-item]:not(.apos-template)');

      self.data.items = [];

      $.each($itemElements, function(i, item) {
        var $item = $(item);
        self.data.items.push($item.data('item'));
      });
      // An empty slideshow is allowed, so permit it to be saved
      // even if nothing has been added
      self.exists = true;
    }

    self.type = 'slideshow';
    options.template = '.apos-slideshow-editor';

    // Parent class constructor shared by all widget editors
    apos.widgetEditor.call(self, options);
  }
};

apos.widgetTypes.video = {
  label: 'Video',
  editor: function(options) {
    var self = this;

    if (!options.messages) {
      options.messages = {};
    }
    if (!options.messages.missing) {
      options.messages.missing = 'Paste a video link first.';
    }

    self.afterCreatingEl = function() {
      self.$embed = self.$el.find('.apos-embed');
      self.$embed.val(self.data.video);

      function interestingDifference(a, b) {
        var i;
        if (Math.abs(a.length - b.length) > 10) {
          return true;
        }
        var min = Math.min(a.length, b.length);
        var diff = 0;
        for (i = 0; (i < min); i++) {
          if (a.charAt(i) !== b.charAt(i)) {
            diff++;
            if (diff >= 5) {
              return true;
            }
          }
        }
        return false;
      }

      // Automatically preview if we detect something that looks like a
      // fresh paste
      var last = self.data.video ? self.data.video : '';
      self.timers.push(setInterval(function() {
        var next = self.$embed.val();
        if (interestingDifference(last, next))
        {
          self.preview();
        }
        last = next;

      }, 500));
    };

    function getVideoInfo(callback) {
      var url = self.$embed.val();
      // Lazy URLs
      if (!url.match(/^http/))
      {
        url = 'http://' + url;
      }
      self.$el.find('[data-preview]').hide();
      self.$el.find('[data-spinner]').show();
      $.getJSON('/apos/oembed', { url: url }, function(data) {
        self.$el.find('[data-spinner]').hide();
      self.$el.find('[data-preview]').show();
        if (data.err) {
          if (callback) {
            callback(false);
          }
          return;
        }
        self.exists = !!data;
        if (self.exists) {
          self.data.video = url;
          self.data.thumbnail = data.thumbnail_url;
        }
        if (callback) {
          callback();
        }
      });
    }

    self.preSave = getVideoInfo;

    self.prePreview = getVideoInfo;

    self.type = 'video';
    options.template = '.apos-video-editor';

    // Parent class constructor shared by all widget editors
    apos.widgetEditor.call(self, options);
  }
};

apos.widgetTypes.pullquote = {
  label: 'Pullquote',
  editor: function(options) {
    var self = this;

    self.pullquote = '“”';

    if (!options.messages) {
      options.messages = {};
    }
    if (!options.messages.missing) {
      options.messages.missing = 'Type in a pullquote first.';
    }

    self.afterCreatingEl = function() {
      if (self.exists) {
        self.pullquote = self.$widget.find('.apos-pullquote-text').text();
      }
      self.$pullquote = self.$el.find('.apos-embed');
      self.$pullquote.val(self.pullquote);
      setTimeout(function() {
        self.$pullquote.focus();
        self.$pullquote.setSelection(1, 1);
      }, 500);

      // Automatically preview if we detect something that looks like a
      // fresh paste
      var last = '';
      self.timers.push(setInterval(function() {
        var next = self.$pullquote.val();
        self.exists = (next.length > 2);
        if (next !== last) {
          self.preview();
        }
        last = next;
      }, 500));
    };

    self.getContent = function() {
      return self.$pullquote.val();
    };

    self.type = 'pullquote';
    options.template = '.apos-pullquote-editor';

    // Parent class constructor shared by all widget editors
    apos.widgetEditor.call(self, options);
  },

  getContent: function($el) {
    return $el.find('.apos-pullquote-text').text();
  }
};

apos.widgetTypes.code = {
  label: 'Code Sample',
  editor: function(options) {
    var self = this;

    self.code = '';

    if (!options.messages) {
      options.messages = {};
    }
    if (!options.messages.missing) {
      options.messages.missing = 'Paste in some source code first.';
    }

    self.afterCreatingEl = function() {
      if (self.exists) {
        self.code = self.$widget.find('pre').text();
      }
      self.$code = self.$el.find('.apos-code');
      self.$code.val(self.code);
      setTimeout(function() {
        self.$code.focus();
        self.$code.setSelection(0, 0);
      }, 500);

      // Automatically preview if we detect something that looks like a
      // fresh paste
      var last = '';
      self.timers.push(setInterval(function() {
        var next = self.$code.val();
        self.exists = (next.length > 2);
        if (next !== last) {
          self.preview();
        }
        last = next;
      }, 500));
    };

    self.getContent = function() {
      return self.$code.val();
    };

    self.type = 'code';
    options.template = '.apos-code-editor';

    // Parent class constructor shared by all widget editors
    apos.widgetEditor.call(self, options);
  },

  getContent: function($el) {
    return $el.find('pre').text();
  }
};

// Utilities

// Widget ids should be valid names for javascript variables, just in case
// we find that useful, so avoid hyphens

apos.generateId = function() {
  return 'w' + Math.floor(Math.random() * 1000000000) + Math.floor(Math.random() * 1000000000);
};

// mustache.js solution to escaping HTML (not URLs)
apos.entityMap = {
  "&": "&amp;",
  "<": "&lt;",
  ">": "&gt;",
  '"': '&quot;',
  "'": '&#39;',
  "/": '&#x2F;'
};

apos.escapeHtml = function(string) {
  return String(string).replace(/[&<>"'\/]/g, function (s) {
    return apos.entityMap[s];
  });
};

// http://stackoverflow.com/questions/2937975/contenteditable-text-editor-and-cursor-position

apos.insertHtmlAtCursor = function(html) {
  // If I use this, I lose the class of any div I insert in Chrome.
  // if (navigator.browser !== 'Microsoft Internet Explorer') {
  //   document.execCommand('insertHTML', false, html);
  //   return;
  // }

  // Insert it as if we just typed it. So the caret
  // moves after it.
  var sel = rangy.getSelection();
  if (sel.rangeCount) {
    var range = sel.getRangeAt(0);
    var node = range.createContextualFragment(html);
    range.collapse(false);
    range.insertNode(node);

    // We can't do this and use a contextual fragment at the
    // same time. But we need a fragment to deal with
    // multiple tags in an insert.

    // range.setStartAfter(node);
    // range.setEndAfter(node);
    // sel.setSingleRange(range);
  }
};

apos.deselect = function() {
  rangy.getSelection().removeAllRanges();
};

apos.selectElement = function(el) {
  var range = rangy.createRange();
  range.setStartBefore(el);
  range.setEndAfter(el);
  var sel = rangy.getSelection();
  sel.removeAllRanges();
  sel.addRange(range);
};

// Move the caret to the specified offset in characters
// within the specified element. 
apos.moveCaretToTextPosition = function(el, offset) {
  var range = rangy.createRange();
  range.setStart(el, offset);
  range.setEnd(el, offset);
  var sel = rangy.getSelection();
  sel.setSingleRange(range);
};

apos.moveCaretToEnd = function() {
  var last = apos.$editable.contents().find(':last');
  if (last.length) {
    apos.moveCaretToTextPosition(last[0], last.text().length);
  }
};

apos.enableAreas = function() {
  $('body').on('click', '.apos-edit-area', function() {

    var area = $(this).closest('.apos-area');
    var slug = area.attr('data-slug');

    $.get('/apos/edit-area', { slug: slug, controls: area.attr('data-controls') }, function(data) {
      area.find('.apos-edit-view').remove();
      var editView = $('<div class="apos-edit-view"></div>');
      editView.append(data);
      area.append(editView);
      area.find('.apos-normal-view').hide();

      area.find('[data-cancel-area]').click(function() {
        destroyEditorAndShowNormalView();
        return false;
      });

      area.find('[data-save-area]').click(function() {
        var slug = area.attr('data-slug');
        $.post('/apos/edit-area',
          {
            slug: slug,
            content: apos.stringifyArea(area.find('[data-editable]'))
          }, function(data) {
            area.find('.apos-content').html(data);
            destroyEditorAndShowNormalView();
            apos.enablePlayers(area);
          }
        );
        return false;
      });

      function destroyEditorAndShowNormalView() {
        var $editor = area.find('.apos-editor');
        $editor.data('apos-editor').destroy();
        area.find('.apos-edit-view').remove();
        area.find('.apos-normal-view').show();
      }
    });
    return false;
  });

  $('body').on('click', '.apos-edit-singleton', function() {
    var $singleton = $(this).closest('.apos-singleton');
    var slug = $singleton.attr('data-slug');
    var type = $singleton.attr('data-type');

    var itemData = { position: 'middle', size: 'full' };
    var $item = $singleton.find('.apos-content .apos-widget :first');
    if ($item.length) {
      itemData = apos.cleanWidgetData($item.data());
    }
    new apos.widgetTypes[type].editor({
      data: itemData,
      save: function(callback) {
        $.post('/apos/edit-singleton',
          {
            slug: slug,
            // By now itemData has been updated (we passed it
            // into the widget and JavaScript passes objects by reference)
            content: JSON.stringify(itemData)
          },
          function(markup) {
            $singleton.find('.apos-content').html(markup);
            apos.enablePlayers($singleton);
            callback(null);
          }
        ).fail(function() {
          alert('Server error, please try again.');
          callback('error');
        });
      }
    });
    return false;
  });
};

apos.parseArea = function(content) {
  // Helper functions

  function flushRichText() {
    if (richText.length) {
      items.push({ type: 'richText', content: richText });
      richText = '';
    }
  }

  var node = document.createElement('div');
  node.innerHTML = content;
  var children = node.childNodes;
  var items = [];
  var richText = '';
  for (var i = 0; (i < children.length); i++) {
    var child = node.childNodes[i];
    if (child.nodeType === 3) {
      // This is a text node. Take care to escape when appending it to the rich text
      richText += apos.escapeHtml(child.nodeValue);

    } else if (child.nodeType === 1) {
      if (child.getAttribute('data-type')) {
        // This is a widget, it gets its own entry in items
        flushRichText();

        var type = child.getAttribute('data-type');
        var item = {};
        if (apos.widgetTypes[type].getContent) {
          item.content = apos.widgetTypes[type].getContent($(child));
        }

        var data = apos.cleanWidgetData($(child).data());
        _.extend(item, data);
        items.push(item);
      } else {
        // This is a rich text element like <strong> or <h3>
        //
        // @#)(*$ absence of outerHTML in some browsers, work around that
        // with a lazy but simple jQuery hack
        var wrapper = $('<div></div>');
        wrapper.append($(child).clone());
        richText += wrapper.html();
      }
    }
  }
  // Don't forget to flush any rich text that appeared after the last widget,
  // and/or if there are no widgets!
  flushRichText();

  return items;
};

apos._modalStack = [];

apos._modalInitialized = false;

// We have a stack of modals going, we want to add a blackout to the
// previous one, or the body if this is the first modal
apos.getTopModalOrBody = function() {
  return $(apos._modalStack.length ? apos._modalStack[apos._modalStack.length - 1] : 'body');
};

// Be sure to read about apos.modalFromTemplate too, as that is usually
// the easiest way to present a modal.

// apos.modal displays the element specified by sel as a modal dialog. Goes 
// away when the user clicks .apos-save or .apos-cancel, or submits the form
// element in the modal (implicitly saving), or presses escape.

// options.init can be an async function to populate the
// modal with content (usually used with apos.modalFromTemplate, below).
// If you pass an error as the first argument to the callback the
// modal will not appear and options.afterHide will be triggered immediately.
// Don't forget to call the callback. 
//
// Note that apos.modal is guaranteed to return *before* options.init is called, 
// so you can refer to $el in a closure. This is useful if you are using
// apos.modalFromTemplate to create $el.

// options.afterHide can be an asynchronous function to do something
// after the modal is dismissed (for any reason, whether saved or cancelled), 
// like removing it from the DOM if that is appropriate.
// Don't forget to call the callback. Currently passing an error
// to the afterHide callback has no effect.

// options.save can be an asynchronous function to do something after
// .apos-save is clicked (or enter is pressed in the only text field).
// It is invoked before afterHide. If you pass an error to the callback,
// the modal is NOT dismissed, allowing you to do validation. If it does
// not exist then the save button has no hardwired function (and need not be present).

// If you wish to dismiss the dialog for any other reason, just trigger
// an event on the modal dialog element:

// $el.trigger('aposModalHide')

// Focus is automatically given to the first visible form element
// that does not have the apos-filter class.

// Modals may be nested and the right thing will happen.

apos.modal = function(sel, options) {

  if (!apos._modalInitialized) {
    apos._modalInitialized = true;
    // Just ONE event handler for the escape key so we don't have
    // modals falling all over themselves to hide each other
    // consecutively.

    // Escape key should dismiss the top modal, if any

    $(document).on('keyup.aposModal', function(e) {
      if (e.keyCode === 27) {
        var topModal = apos.getTopModalOrBody();
        if (topModal.filter('.apos-modal')) {
          topModal.trigger('aposModalHide');
          return false;
        } else {
          return true;
        }
      }
      return true;
    });
  }

  var $el = $(sel);

  if (!options) {
    options = {};
  }

  _.defaults(options, {
    init: function(callback) {callback(null);},
    save: function(callback) {callback(null);},
    afterHide: function(callback) {callback(null);}
  });

  $el.on('aposModalHide', function() {
    // TODO consider what to do if this modal is not the top.
    // It's tricky because some need to be removed rather than
    // merely hid. However we don't currently dismiss modals other
    // than the top, so...
    apos._modalStack.pop();
    var blackoutContext = apos.getTopModalOrBody();
    blackoutContext.find('.apos-modal-blackout').remove();
    $el.hide();
    apos.popSelection();
    options.afterHide(function(err) {
      return;
    });
  });

  function hideModal() {
    $el.trigger('aposModalHide');
    return false;
  }

  // Enter key driven submits of the form should act like a click on the save button,
  // do not try to submit the form old-school
  $el.on('submit', 'form', function() {
    $el.find('.apos-save').click();
    return false;
  });

  $el.on('click', '.apos-cancel', hideModal);

  $el.on('click', '.apos-save', function() {
    options.save(function(err) {
      if(!err) {
        hideModal();
      }
    });
    return false;
  });

  apos.afterYield(function() {
    options.init(function(err) {
      if (err) {
        hideModal();
        return;
      }
      apos.pushSelection();
      var blackoutContext = apos.getTopModalOrBody();
      var blackout = $('<div class="apos-modal-blackout"></div>');
      blackoutContext.append(blackout);
      apos._modalStack.push($el);
      $('body').append($el);
      $el.offset({ top: $('body').scrollTop() + 100, left: ($(window).width() - $el.outerWidth()) / 2 });
      $el.show();
      // Give the focus to the first form element. (Would be nice to
      // respect tabindex if it's present, but it's rare that
      // anybody bothers)
      $el.find("form:not(.apos-filter) :input:visible:enabled:first").focus();
    });
  });

  return $el;
};

// Clone the element matching the specified selector that
// also has the apos-template class, remove the apos-template
// class from the clone, and present it as a modal. This is a
// highly convenient way to present modals based on templates
// present in the DOM (note that the .apos-template class hides
// things until they are cloned). Accepts the same options as
// apos.modal, above. Returns a jquery object referring
// to the modal dialog element. Note that this method always
// returns *before* the init method is invoked.

apos.modalFromTemplate = function(sel, options) {

  var $el = apos.fromTemplate(sel);

  // Make sure they can provide their own afterHide
  // option, and that we don't remove $el until
  // after it invokes its callback

  var afterAfterHide = options.afterHide;
  if (!afterAfterHide) {
    afterAfterHide = function(callback) {
      return callback(null);
    };
  }
  options.afterHide = function(callback) {
    afterAfterHide(function(err) {
      $el.remove();
      return callback(err);
    });
  };

  return apos.modal($el, options);
};

// Do something after control returns to the browser (after you return from
// whatever event handler you're in). In old browsers the setTimeout(fn, 0)
// technique is used. In the latest browsers setImmediate is used, because
// it's faster (although it has a confusing name)

apos.afterYield = function(fn) {
  if (window.setImmediate) {
    return window.setImmediate(fn);
  } else {
    return setTimeout(fn, 0);
  }
};

// We use this to save the selection before starting
// a modal and later restore it

apos.selections = [];

apos.pushSelection = function() {
  var sel = rangy.getSelection();
  if (sel && sel.getRangeAt && sel.rangeCount) {
    var range = rangy.getSelection().getRangeAt(0);
    apos.selections.push(range);
  }
  else
  {
    apos.selections.push(null);
  }
};

apos.popSelection = function() {
  var range = apos.selections.pop();
  if (range) {
    var sel = rangy.getSelection();
    sel.removeAllRanges();
    sel.addRange(range);
  }
};

// The best marker to use as a workaround for webkit selection bugs
// is an invisible one (the Unicode word joiner character).
apos.beforeMarker = String.fromCharCode(8288); // '↢';
apos.afterMarker = String.fromCharCode(8288); // '↣';

(function() {
  /* jshint devel: true */
  apos.log = function(msg) {
    if (console && apos.log) {
      console.log(msg);
    }
  };
})();

// Note: you'll need to use xregexp instead if you need non-Latin character
// support in slugs. KEEP IN SYNC WITH SERVER SIDE IMPLEMENTATION in apostrophe.js
apos.slugify = function(s, options) {

  // By default everything not a letter or number becomes a dash.
  // You can add additional allowed characters via options.allow

  if (!options) {
    options = {};
  }

  if (!options.allow) {
    options.allow = '';
  }

  var r = "[^A-Za-z0-9" + apos.regExpQuote(options.allow) + "]";
  var regex = new RegExp(r, 'g');
  s = s.replace(regex, '-');
  // Consecutive dashes become one dash
  s = s.replace(/\-+/g, '-');
  // Leading dashes go away
  s = s.replace(/^\-/, '');
  // Trailing dashes go away
  s = s.replace(/\-$/, '');
  // If the string is empty, supply something so that routes still match
  if (!s.length)
  {
    s = 'none';
  }
  return s.toLowerCase();
};

// Borrowed from the regexp-quote module for node
apos.regExpQuote = function (string) {
  return string.replace(/[-\\^$*+?.()|[\]{}]/g, "\\$&");
};

// For use when storing DOM attributes meant to be compatible
// with jQuery's built-in support for JSON parsing of
// objects and arrays in data attributes. We'll be passing
// the result to .attr, so we don't have to worry about
// HTML escaping.

apos.jsonAttribute = function(value) {
  if (typeof(value) === 'object') {
    return JSON.stringify(value);
  } else {
    return value;
  }
};

apos.cleanWidgetData = function(data) {
  // Take widget data and remove attributes not meant for serialization
  delete data['uiResizable'];
  return data;
};

// Clone the element matching the selector which also has the
// .apos-template class, remove that class from the clone, and
// return the clone. This is convenient for turning invisible templates in
// the DOM into elements ready to add to the DOM.

apos.fromTemplate = function(sel) {
  var $item = $(sel).filter('.apos-template').clone();
  $item.removeClass('apos-template');
  return $item;
};

// We often submit the content of an area as part of a regular POST. This is
// a good way to pack it up
apos.stringifyArea = function($editable) {
  return JSON.stringify(apos.parseArea($editable.html()));
};

// Reusable utility to watch one jquery element's value and use it to
// suggest valid slugs by updating the second jquery element's value.
// If the initial slug contains slashes, only the last component
// (after the last slash) is changed on title edits. If the original
// slug (or its last component) is not in sync with the title, it is
// assumed that the user already made deliberate changes to the slug, and
// the slug is not automatically updated.

apos.suggestSlugOnTitleEdits = function($title, $slug) {
  // Watch the title for changes, update the slug - but only if
  // the slug was in sync with the title to start with

  var originalTitle = $title.val();
  var currentSlug = $slug.val();
  var components = currentSlug.split('/');
  var currentSlugTitle = components.pop();
  apos.log('testing slug');
  if (currentSlugTitle === apos.slugify(originalTitle)) {
    apos.log('slug initially compatible with title');
    $title.on('keyup', function() {
      var title = $title.val();
      if (title !== originalTitle) {
        var currentSlug = $slug.val();
        var components = currentSlug.split('/');
        if (components.length) {
          components.pop();
          var candidateSlugTitle = apos.slugify(title);
          components.push(candidateSlugTitle);
          var newSlug = components.join('/');
          $slug.val(newSlug);
        }
      }
    });
  }
};

// Accept tags as a comma-separated string and sanitize them,
// returning an array of zero or more nonempty strings
apos.tagsToArray = function(tags) {
  if (typeof(tags) === 'number') {
    tags += '';
  }
  if (typeof(tags) !== 'string') {
    return [];
  }
  tags += '';
  tags = tags.split(/,\s*/);
  // split returns an array of one empty string for an empty source string ):
  tags = _.filter(tags, function(tag) { return tag.length > 0; });
  // Make them all strings
  tags = _.map(tags, function(tag) {
    return tag + '';
  });
  return tags;
};

// Convert tags back to a string
apos.tagsToString = function(s) {
  if (!$.isArray(s)) {
    // This is legit if no tags property exists yet on an object, don't bomb
    return '';
  }
  var result = s.join(', ');
  apos.log("Tags string is " + result);
  return result;
};
<|MERGE_RESOLUTION|>--- conflicted
+++ resolved
@@ -127,27 +127,10 @@
     var $button = $('<div data-edit-widget class="apos-widget-button apos-edit-widget"><i class="icon-pencil"></i></div>');
     $buttons.append($button);
 
-<<<<<<< HEAD
-    $button = $('<div data-float-widget-left class="apos-widget-button apos-float-widget-left">&laquo;</div>');
+    $button = $('<div data-float-widget-left class="apos-widget-button apos-float-widget-left"><i class="icon-left-open"></i></div>');  
     $buttons.append($button);
-    $button = $('<div data-float-widget-right class="apos-widget-button apos-float-widget-right">&raquo;</div>');
+    $button = $('<div data-float-widget-right class="apos-widget-button apos-float-widget-right"><i class="icon-right-open"></div>'); 
     $buttons.append($button);
-
-    $button = $('<div class="apos-widget-button apos-insert-before-widget">Before</div>');
-    $buttons.append($button);
-    $button = $('<div class="apos-widget-button apos-insert-after-widget">After</div>');
-    $buttons.append($button);
-=======
-    var $button = $('<div data-float-widget-left class="apos-widget-button apos-float-widget-left"><i class="icon-left-open"></i></div>');  
-    $buttons.append($button);
-    var $button = $('<div data-float-widget-right class="apos-widget-button apos-float-widget-right"><i class="icon-right-open"></div>'); 
-    $buttons.append($button);
-
-    // var $button = $('<div class="apos-widget-button apos-insert-before-widget">Before</div>');
-    // $buttons.append($button);
-    // var $button = $('<div class="apos-widget-button apos-insert-after-widget">After</div>');
-    // $buttons.append($button);
->>>>>>> 695a5b85
 
     $buttons.append($('<div class="apos-clear"></div>'));
     $widget.prepend($buttons);
@@ -419,14 +402,8 @@
             var max = $widget.closest('[data-editable]').width();
             var is = ui.size;
             var size = 'full';
-<<<<<<< HEAD
             var sizes = [
               { proportion: 1/3, name: 'one-third' },
-=======
-            var size = is;
-            var sizes = [ 
-              { proportion: 1/3, name: 'one-third' }, 
->>>>>>> 695a5b85
               { proportion: 1/2, name: 'one-half' },
               { proportion: 2/3, name: 'two-thirds' },
               { proportion: 1.0, name: 'full' }
