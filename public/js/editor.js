/* global rangy, $, _ */
/* global alert, prompt */

if (!window.apos) {
  window.apos = {};
}

var apos = window.apos;

// Hopefully I won't need these again as they trash copy and paste between pages
// apos.widgetBackups = {};

apos.Editor = function(options) {
  var self = this;
  var styleMenu;
  var styleBlockElements;
  var resizing = false;

  // Helper functions

  function enableControl(command, keys, promptForLabel) {
    function doCommand() {
      var arg = null;

      self.undoPoint();

      if (promptForLabel) {
        arg = prompt(promptForLabel);
        if (!arg) {
          return false;
        }
      }

      document.execCommand(command, false, arg);

      self.$editable.focus();

      return false;
    }
    self.$el.find('[data-' + command + ']').click(doCommand).mousedown(function(e) {
      // Must prevent default on mousedown or the rich text editor
      // loses the focus
      e.preventDefault();
      return false;
    });

    if (keys) {
      _.each(keys, function(key) {
        self.$editable.bind('keydown', key, doCommand);
      });
    }

    // function findCurrentBlockElement() {
    //   var range = rangy.getSelection().getRangeAt(0);
    //   var node = range.startContainer;
    //   var offset = range.startOffset;
    //   if (node.nodeType === 3) {


    //   }

    // }

  }

  function enableMenu(name, action) {
    self.$el.find('[data-' + name + ']').change(function() {
      self.undoPoint();
      document.execCommand(action, false, $(this).val());

      // The easiest way to shut off an h4 is to toggle it
      // to a div with formatBlock. But Firefox won't toggle a div 
      // back to an h4. It strongly prefers br's as line breaks. 
      // So after inserting the div, convert any divs found 
      // into text nodes surrounded by br's. This can be 
      // slightly surprising, but the end result is editable,
      // so you can get back to what you started with.

      // However we also avoid creating a double <br /> situation
      // so that if we keep toggling we don't keep adding new lines.

      // We don't use this hack in webkit because webkit prefers
      // to insert divs and toggles divs to h4's just fine.

      // Don't do this to divs that are or are inside a apos-widget!

      if (jQuery.browser.mozilla) {
        self.$editable.find('div').each(function() {
          var div = $(this);

          if (div.is('.apos-widget') || div.closest('.apos-widget').length) {
            return;
          }
          if (div.html().length) {
            var markup = '';
            if (div.prev().length && (div.prev()[0].nodeName !== 'BR'))
            {
              markup += "<br />";
            }
            markup += div.html() + '<br />';
            div.replaceWith(markup);
          } else {
            div.remove();
          }
        });
      }
      self.$editable.focus();
    });
  }

  self.$el = $(options.selector);
  // The contenteditable element inside the wrapper div
  self.$editable = self.$el.find('[data-editable]');

  // We stop these when the editor is destroyed
  self.timers = [];

  self.undoQueue = [];
  self.redoQueue = [];

  // We need to be able to do this to every existing widget preview quickly when
  // the edit view starts up

  self.addButtonsToWidget = function($widget) {
    var $buttons = $('<div class="apos-widget-buttons"></div>');
    // var $button = $('<div class="apos-widget-button apos-edit-widget">Edit ' + apos.widgetTypes[$widget.attr('data-type')].label + '</div>');
    var $button = $('<div data-edit-widget class="apos-widget-button apos-edit-widget"><i class="icon-pencil"></i></div>');
    $buttons.append($button);

    $button = $('<div data-float-widget-left class="apos-widget-button apos-float-widget-left"><i class="icon-left-open"></i></div>');  
    $buttons.append($button);
    $button = $('<div data-float-widget-right class="apos-widget-button apos-float-widget-right"><i class="icon-right-open"></div>'); 
    $buttons.append($button);

    $buttons.append($('<div class="apos-clear"></div>'));
    $widget.prepend($buttons);
  };

  // The wrapper is taller than the editor at first, if someone
  // clicks below the editor make sure they still get focus to type
  self.$el.click(function(e) {
    if (e.target === this) {
      self.$editable.focus();
      apos.moveCaretToEnd();
    }
    return false;
  });

  self.$editable.html(options.data);

  var $widgets = self.$editable.find('.apos-widget');
  $widgets.each(function() {
    var $widget = $(this);

    var widgetId = $widget.attr('data-id');

    // Undo nasty workarounds for webkit bugs for which we found
    // a better workaround
    $widget.find('.apos-widget-inner').each(function() {
      $(this).replaceWith(this.childNodes);
    });
    $widget.find('.apos-widget-content').removeClass('.apos-widget-content');
    $widget.find('.apos-widget-before').remove();
    $widget.find('.apos-widget-after').remove();

    // Restore edit buttons
    self.addButtonsToWidget($widget);

    // Snapshot we can restore if contenteditable does something
    // self.updateWidgetBackup(widgetId, $widget);
  });

  self.$editable.bind("dragstart", function(e) {
    return false;
  });

  // Restore helper marks for widgets
  self.$editable.find('.apos-widget[data-type]').before(apos.beforeMarker).after(apos.afterMarker);

  enableControl('bold', ['meta+b', 'ctrl+b']);
  enableControl('italic', ['meta+i', 'ctrl+i']);
  enableControl('createLink', ['meta+l', 'ctrl+l'], 'URL:');
  enableControl('insertUnorderedList', []);

  enableMenu('style', 'formatBlock');

  // Make a note of the style menu element so we can
  // quickly update its value. Also make a map of the
  // block elements the style menu is interested in so we
  // can notice when the selection moves into one.

  styleMenu = self.$el.find('[data-style]');
  styleBlockElements = {};

  styleMenu.find('option').each(function() {
    styleBlockElements[$(this).val()] = true;
  });

  self.$editable.bind('keydown', 'meta+z', function() {
    self.undo();
    return false;
  });

  self.$editable.bind('keydown', 'ctrl+z', function() {
    self.undo();
    return false;
  });

  self.$editable.bind('keydown', 'meta+shift+z', function() {
    self.redo();
    return false;
  });

  self.$editable.bind('keydown', 'ctrl+shift+z', function() {
    self.redo();
    return false;
  });

  self.$editable.bind('keydown', 'del', function() {
    self.undoPoint();
    return true;
  });

  // Firefox displays resize handles we don't want.
  // We prefer to do that via the widget editor
  document.execCommand("enableObjectResizing", false, false);

  self.$editable.bind('cut paste', function() {
    self.undoPoint();
    return true;
  });

  // All buttons that launch editors derived from widgetEditor

  self.$el.find('[data-widgetButton]').click(function() {
    var widgetType = $(this).attr('data-widgetButton');
    new apos.widgetTypes[widgetType].editor({ editor: self });
    return false;
  }).mousedown(function(e) {
    // Must prevent default on mousedown or the rich text editor loses the focus
    e.preventDefault();
    return false;
  });

  // Use .editWidget namespace to avoid multiple binds without
  // bookkeeping

  self.$el.off('click.editWidget');

  self.$el.on('click.editWidget', '[data-edit-widget]', function(event) {
    // Necessary so we don't wind up with the selection inside the button
    apos.deselect();
    var $widget = $(this).closest('[data-type]');
    var widgetType = $widget.attr('data-type');
    var widgetId = $widget.attr('data-id');
    new apos.widgetTypes[widgetType].editor(
    {
      editor: self,
      widgetId: widgetId
    });
    return false;
  });

  self.$el.on('click.editWidget', '[data-float-widget-left]', function(event) {
    apos.deselect();
    var $widget = $(this).closest('[data-type]');
    if ($widget.attr('data-position') === 'right') {
      floatWidget($widget, 'middle');
    } else {
      floatWidget($widget, 'left');
    }
    return false;
  });

  self.$el.on('click.editWidget', '[data-float-widget-right]', function(event) {
    apos.deselect();
    var $widget = $(this).closest('[data-type]');
    if ($widget.attr('data-position') === 'left') {
      floatWidget($widget, 'middle');
    } else {
      floatWidget($widget, 'right');
    }
    return false;
  });

  function floatWidget($widget, position) {
    $widget.attr('data-position', position);
    $widget.removeClass('apos-left');
    $widget.removeClass('apos-middle');
    $widget.removeClass('apos-right');
    $widget.addClass('apos-' + position);
  }

  self.$el.on('click.editWidget', '.apos-insert-before-widget', function(event) {
    // Necessary so we don't wind up with the selection inside the button
    apos.deselect();
    var $widget = $(this).closest('[data-type]');
    var $placeholder = $('<span>Type Here</span>');
    $placeholder.insertBefore($widget);
    // The br ensures that it actually looks like we're typing "before" the
    // widget. Otherwise we are, for all practical purposes, "after" the widget
    // until we press enter, which is totally confusing
    var $br = $('<br />');
    $br.insertBefore($widget);
    apos.selectElement($placeholder[0]);
    // Necessary in Firefox
    self.$editable.focus();
    return false;
  });

  self.$el.on('click.editWidget', '.apos-insert-after-widget', function(event) {
    // Necessary so we don't wind up with the selection inside the button
    apos.deselect();
    var $widget = $(this).closest('[data-type]');
    var $placeholder = $('<span>Type Here</span>');
    $placeholder.insertAfter($widget);
    // Without the $br a cut operation drags the "after" text into
    // the widget turd in Chrome
    var $br = $('<br />');
    $br.insertAfter($widget);
    apos.selectElement($placeholder[0]);
    // Necessary in Firefox
    self.$editable.focus();
    return false;
  });

  self.$el.on('click.editWidget', '.apos-widget', function(event) {
    var $widget = $(this).closest('.apos-widget');
    apos.selectElement($widget[0]);
    return false;
  });

  // Cleanup timer. Responsible for overcoming an abundance of
  // awful things that browsers do when you copy and paste widgets
  // and so forth.

  self.timers.push(setInterval(function() {
    // If we don't have the focus, chill out. This prevents unpleasantness like
    // changing the value of a select element while someone is trying to
    // manually modify it

    if (!self.$editable.is(':focus')) {
      return;
    }

    // Webkit randomly blasts style attributes into pasted widgets and
    // other copy-and-pasted content. Remove this brain damage with a
    // blowtorch, except during resize when it breaks preview of resize

    if (!resizing) {
      self.$editable.find('[style]').removeAttr('style');
    }

    // Webkit loves to nest elements that should not be nested 
    // as a result of copy and paste operations and formatBlock actions. 
    // Flatten the DOM, but don't tangle with anything inside a
    // apos-widget. apos-widgets themselves are fair game.

    self.$editable.find('h1, h2, h3, h4, h5, h6, div, p').each(function() {
      var outer = $(this);
      if (outer.closest('.apos-widget').length) {
        return;
      }
      $(this).find('h1, h2, h3, h4, h5, h6, div, p').each(function() {
        var inner = $(this);
        if (inner.parents('.apos-widget').length) {
          return;
        }
        var saved = rangy.saveSelection();
        var next = outer.clone();
        next.html(inner.nextAll());
        $(outer).html(inner.prevAll());
        inner.insertAfter(outer);
        next.insertAfter(inner);
        rangy.restoreSelection(saved);
      });
    });

    // Cleanups per widget

    var $widgets = self.$editable.find('.apos-widget');

    $widgets.each(function() {

      var $widget = $(this);
      var $container = $widget.closest('.apos-editor');
      var cellWidth = ($container.outerWidth() / 6)

      // Make widgets resizable if they aren't already


      if (!$widget.data('uiResizable')) {
        $widget.resizable({
          containment: $container,
          grid: cellWidth,
          // helper: "ui-resizable-helper",
          start: function(event, ui) {
            resizing = true;
          },
          stop: function(event, ui) {
            resizing = false;
            var max = $widget.closest('[data-editable]').width();
            var is = ui.size;
            var size = 'full';
            var sizes = [
              { proportion: 1/3, name: 'one-third' },
              { proportion: 1/2, name: 'one-half' },
              { proportion: 2/3, name: 'two-thirds' },
              { proportion: 1.0, name: 'full' }
            ];


            for (var i = 0; (i < sizes.length); i++) {
              if (is.width <= (max * sizes[i].proportion * 1.1)) {
                size = sizes[i].name;
                break;
              }
            }


            $widget.attr('data-size', size);
            _.each(sizes, function(s) {
              $widget.removeClass('apos-' + s.name);
            });

            // console.log(size);

            if (size === 'full') {
              // full implies middle
              $widget.attr('data-position', 'middle');
              $widget.removeClass('apos-left');
              $widget.removeClass('apos-right');
              $widget.addClass('apos-middle');
            }
            $widget.addClass('apos-' + size);
          }
        });
      }
      // Restore the before and after markers, which prevent Chrome from doing crazy 
      // things with cut copy paste and typeover

      var nodeRange = rangy.createRange();
      var node = this;
      nodeRange.setStartBefore(node);
      nodeRange.setEndAfter(node);
      var before = apos.beforeMarker;
      var after = apos.afterMarker;
      var p, n;
      if (node.previousSibling) {
        if (node.previousSibling.nodeValue === null) {
          p = document.createTextNode(before);
          $(node).before(p);
        } else {
          p = node.previousSibling.nodeValue;
          if (p.substr(p.length - 1, 1) !== before) {
            node.previousSibling.nodeValue += before;
          }
        }
      }
      if (node.nextSibling) {
        if (node.nextSibling.nodeValue === null) {
          p = document.createTextNode(after);
          $(node).after(p);
        } else {
          n = node.nextSibling.nodeValue;
          if (n.substr(0, 1) !== after) {
            node.nextSibling.nodeValue = after + node.nextSibling.nodeValue;
          }
        }
      }
    });

    // Selection-related fixups

    var sel = rangy.getSelection();
    if (sel.rangeCount) {

      var range = sel.getRangeAt(0);

      // Figure out what the style menu's current setting should
      // be for the current selection.

      var box = range.startContainer;
      while (box) {
        if (box.tagName) {
          var tag = box.tagName.toLowerCase();
          if (_.has(styleBlockElements, tag)) {
            styleMenu.val(tag);
            break;
          }
        }
        box = box.parentNode;
      }

      // If the current selection and/or caret moves to 
      // incorporate any part of a widget, expand it to
      // encompass the entire widget. Do our best 
      // to avoid direct editing of the widget outside of the
      // widget editor. Eventually the user is trained to
      // just click the edit button when they want to edit the widget

      // "Why don't you just use intersectNode()?" Because
      // it considers adjacency to be intersection. ):
      self.$editable.find('[data-type]').each(function() {
        try {
          var nodeRange = rangy.createRange();
          nodeRange.setStartBefore(this);
          nodeRange.setEndAfter(this);
          if (range.intersectsRange(nodeRange))
          {
            // var unionRange = range.union(nodeRange);
            // rangy.getSelection().setSingleRange(unionRange);
            // TODO give this an intersect option
            self.selectWidgetNode(this);
          }
        } catch (e) {
          // Don't panic if this throws exceptions while we're inactive
        }
      });
    }
  }, 200));

  // Every 5 seconds save an undo point if edits have been made.
  // Exception: don't try if the editor does not have the focus, as the
  // rangy mechanisms we use to look for differences can disrupt the focus in 
  // that case
  self.timers.push(setInterval(function() {
    if (self.$editable.is(':focus')) {
      var sel = rangy.getSelection();
      // We don't want to mess up a selection in the editor either
      if ((!sel.rangeCount) || ((sel.rangeCount === 1) && sel.isCollapsed)) {
        self.undoPoint();
      }
    }
  }, 5000));

  self.destroy = function() {
    _.map(self.timers, function(timer) { clearInterval(timer); });
  };

  /**
   * Create a new undo point
   */

  self.undoPoint = function() {
    self.redoQueue = [];
    self.undoStep(null, self.undoQueue, true);
  };

  /**
   * Undo one action
   */

  self.undo = function() {
    self.undoStep(self.undoQueue, self.redoQueue);
  };

  /**
   * Redo one action
   */

  self.redo = function() {
    self.undoStep(self.redoQueue, self.undoQueue);
  };

  /**
   * Capture the current state and add it to the 'to' queue.
   * Then pop the most recent state from the 'from' queue and
   * restore that state. To implement undo, call this with
   * self.undoQueue, self.redoQueue. To implement redo, call
   * this with self.redoQueue, self.undoQueue. To save the 
   * current state to the undo queue if a change is detected,
   * call this with null, self.undoQueue, true. 
   */

  self.undoStep = function(from, to, optional) {
    // If our purpose is to restore something via 'from' but there
    // are no saved states there, then don't push the current
    // state on 'to' either - just return. In other words, if
    // the user keeps wailing on control-z after they have
    // run out of states to undo, don't pile up a bunch of
    // identical redo states
    if (from && (!from.length)) {
      return;
    }
    if (to) {
      var markup = self.$editable.html();
      var lastMarkup = to.length ? to[to.length - 1].markup : null;
      if ((!optional) || (markup !== lastMarkup)) {
        var selection = rangy.saveSelection();
        to.push({ markup: self.$editable.html(), selection: selection });
        rangy.removeMarkers(selection);
      }
    }
    if (from && from.length) {
      var last = from.pop();
      self.$editable.html(last.markup);
      rangy.restoreSelection(last.selection);
    }
  };

  self.html = function() {
    return self.$editable.html();
  };

  // This logic, formerly used to select the arrows, is now used to select
  // the arrows we need to prevent Chrome from doing
  // horrible things on cut and paste like leaving the outer widget div behind. ):
  // Chrome will still leave the arrows behind, because it is evil and wants me
  // to suffer, but we can clean those up in various ways

  // https://bugs.webkit.org/show_bug.cgi?id=12250

  self.selectWidgetNode = function(node) {
    // apos.selectElement(node);
    var sel = rangy.getSelection();
    var nodeRange;
    var range;
    if (sel && sel.rangeCount) {
      range = sel.getRangeAt(0);
    }
    nodeRange = rangy.createRange();
    nodeRange.setStartBefore(node);
    nodeRange.setEndAfter(node);
    var before = apos.beforeMarker;
    var after = apos.afterMarker;
    if (node.previousSibling) {
      var p = node.previousSibling.nodeValue;
      if (p.substr(0, 1) === before) {
        nodeRange.setStart(node.previousSibling, p.length - 1);
      }
    }
    if (node.nextSibling) {
      var n = node.nextSibling.nodeValue;
      if (n.substr(0, 1) === after) {
        nodeRange.setEnd(node.nextSibling, 1);
      }
    }
    var unionRange;
    if (range && range.intersectsRange(nodeRange)) {
      unionRange = range.union(nodeRange);
    } else {
      unionRange = nodeRange;
    }
    rangy.getSelection().setSingleRange(unionRange);
  };

  setTimeout(function() {
    self.undoPoint();
  }, 200);
};

apos.widgetEditor = function(options) {
  var self = this;
  self.editor = options.editor;
  self.timers = [];
  self.exists = false;

  // What will be in the data attributes of the widget
  self.data = {};

  // When present in the context of a rich text editor, we interrogate
  // our placeholder div in that editor to get our current attributes
  if (options.widgetId) {
    self.$widget = options.editor.$editable.find('.apos-widget[data-id="' + options.widgetId + '"]');
    self.data = apos.cleanWidgetData(self.$widget.data());
  }

  // When displayed as a singleton or an area that does not involve a
  // rich text editor as the larger context for all widgets, our data is passed in
  if (options.data) {
    self.data = options.data;
  }

  self.data.type = self.type;

  if (self.data.id) {
    self.exists = true;
  }

  if (!self.data.id) {
    self.data.id = apos.generateId();
  }

  // Careful, relevant only when we are in a rich text editor context
  if (self.editor) {
    // Make sure the selection we return to 
    // is actually on the editor
    self.editor.$editable.focus();
  }

  // Use apos.modalFromTemplate to manage our lifecycle as a modal

  self.$el = apos.modalFromTemplate(options.template, {
    init: function(callback) {
      self.$previewContainer = self.$el.find('.apos-widget-preview-container');
      if (self.afterCreatingEl) {
        self.afterCreatingEl();
      }
      self.$el.find('[data-preview]').click(function() {
        self.preview();
        return false;
      });

      self.preview();
      return callback(null);
    },

    save: function(callback) {
      self.preSave(function() {
        if (!self.exists) {
          alert(options.messages.missing);
          return callback('error');
        }
        if (self.editor) {
          self.editor.undoPoint();
          var _new = false;
          if (!self.$widget) {
            self.createWidget();
            _new = true;
          }
        }
        self.updateWidget(function(err) {
          if (_new) {
            self.insertWidget();
            // apos.hint('What are the arrows for?', "<p>They are there to show you where to add other content before and after your rich content.</p><p>Always type text before or after the arrows, never between them.</p><p>This is especially helpful when you are floating content next to text.</p><p>You can click your rich content to select it along with its arrows, then cut, copy or paste as usual.</p><p>Don\'t worry, the arrows automatically disappear when you save your work.</p>");
          }
          // Widget backups are probably a bad idea since they would defeat
          // copy and paste between pages or at least sites
          // self.editor.updateWidgetBackup(self.widgetId, self.$widget);

          if (options.save) {
            // Used to implement save for singletons and non-rich-text-based areas.
            // Note that in this case options.data was passed in by reference, 
            // so the end result can be read there. Pay attention to the callback so
            // we can allow the user a second chance 
            options.save(function(err) {
              return callback(err);
            });
          } else {
            return callback(null);
          }
        });
      });
    },

    afterHide: function(callback) {
      self.afterHide();
      return callback(null);
    }
  });

  // Default methods

  _.defaults(self, {
    afterHide: function() {
      _.map(self.timers, function(timer) { clearInterval(timer); });
    },

    // Create a new widget for insertion into the main content editor.
    // See also the server-side itemNormalView.html template, which
    // does the same thing
    createWidget: function() {
      if (!self.editor) {
        return;
      }
      self.$widget = $('<div></div>');
      // self.$widget.attr('unselectable', 'on');
      self.$widget.addClass('apos-widget');
      self.$widget.addClass('apos-' + self.type);
      self.$widget.attr('data-type', self.type);
    },

    // Update the widget placeholder in the main content editor, then ask the server 
    // to render the widget placeholder. We *don't* call the widget player inside 
    // the main content editor because those are not restricted to content that 
    // behaves inside contentEditable.

    updateWidget: function(callback) {
      if (!self.editor) {
        return callback(null);
      }
      // When we update the widget placeholder we also clear its
      // markup and call populateWidget to insert the latest 
      self.$widget.html('');
      self.editor.addButtonsToWidget(self.$widget);
      self.updateWidgetData();
      self.renderWidget(callback);
    },

    // Widgets now just update self.data as needed so this doesn't
    // need to be overridden typically
    updateWidgetData: function() {
      if (!self.editor) {
        return;
      }
      _.each(self.data, function(val, key) {
        // Watch out for unserializable stuff
        if (key === 'uiResizable') {
          return;
        }
        self.$widget.attr('data-' + key, apos.jsonAttribute(val));
      });
    },

    // Ask the server to render the widget's contents, stuff them into the placeholder
    renderWidget: function(callback) {
      if (!self.editor) {
        return callback(null);
      }
      // Get all the data attributes
      var info = apos.cleanWidgetData(self.$widget.data());

      // Some widgets have content - markup that goes inside the widget
      // that was actually written by the user and can't be generated
      // dynamically. Examples: pullquotes, code samples
      if (self.getContent) {
        info.content = self.getContent();
      } else {
        info.content = undefined;
      }

      // Ask the server to generate a nice rendering of the widget's contents
      // for us, via its normal view renderer. This avoids code duplication
      // and an inevitable drift into different behavior between browser
      // and server. At some point perhaps we'll run the same rendering code
      // on both client and server
      $.post('/apos/render-widget?bodyOnly=1&editView=1', info, function(html) {
        self.$widget.append(html);
        callback(null);
      });
    },

    // Insert new widget into the main content editor
    insertWidget: function() {
      if (!self.editor) {
        return;
      }

      // Newly created widgets need default position and size
      self.$widget.attr('data-position', 'middle');
      self.$widget.attr('data-size', 'full');
      self.$widget.addClass('apos-middle');
      self.$widget.addClass('apos-full');

      var markup = '';

      // Work around serious widget selection bugs in Chrome by introducing
      // characters before and after the widget that become part of selecting it
      var before = apos.beforeMarker;
      var after = apos.afterMarker;

      markup = before;

      var widgetWrapper = $('<div></div>').append(self.$widget);
      markup += widgetWrapper.html();

      markup += after;

      // markup = markup + String.fromCharCode(8288);

      // Restore the selection to insert the markup into it
      apos.popSelection();
      // Not we can insert the markup
      apos.insertHtmlAtCursor(markup);
      // Push the selection again, leaving it up to modal('hide')
      // to do the final restore
      apos.pushSelection();
    },

    preview: function() {

      function go() {
        self.$previewContainer.find('.apos-widget-preview').remove();
        if (self.exists) {
          // Ask the server to generate a nice preview of the widget's contents
          // for us, via its normal view renderer. This avoids code duplication
          // and an inevitable drift into different behavior between browser
          // and server. At some point perhaps we'll run the same rendering code
          // on both client and server... if it matters, Node is terribly fast
          var info = {};
          _.defaults(info, self.data);
          // Comes in from self.data and breaks serialization ):
          delete info['uiResizable'];
          info.type = self.type;
          info.size = 'full';
          info.position = 'center';
          if (self.getContent) {
            info.content = self.getContent();
          } else {
            info.content = undefined;
          }
          $.post('/apos/render-widget', info, function(html) {
            // jQuery 1.9+ is super fussy about constructing elements from html
            // more explicitly
            var previewWidget = $($.parseHTML(html));
            previewWidget.addClass('apos-widget-preview');
            self.$previewContainer.prepend(previewWidget);
            self.$el.find('.apos-requires-preview').show();
            if (apos.widgetPlayers[self.type]) {
              apos.widgetPlayers[self.type](previewWidget);
            }
          });
        }
        else
        {
          self.$el.find('.apos-requires-preview').hide();
        }
      }

      if (self.prePreview) {
        self.prePreview(go);
      } else {
        go();
      }
    },

    // Override if you need to carry out an action such
    // as fetching video information before the save can 
    // take place. Takes a callback which completes the
    // save operation, or gracefully refuses it if you
    // don't set self.exists to true. Use of a callback
    // allows you to asynchronously fetch video information, etc.
    preSave: function(callback) {
      callback();
    }
  });
};

apos.widgetTypes = {};

apos.widgetTypes.slideshow = {
  label: 'Slideshow',
  editor: function(options) {
    var self = this;
    var $items;

    if (!options.messages) {
      options.messages = {};
    }
    if (!options.messages.missing) {
      options.messages.missing = 'Upload an image file first.';
    }

    // Our current thinking is that preview is redundant for slideshows.
    // Another approach would be to make it much smaller. We might want that
    // once we start letting people switch arrows and titles and descriptions
    // on and off and so forth. Make sure we still invoke prePreview

    self.preview = function() {
      self.prePreview(function() { });
    };

    self.afterCreatingEl = function() {
      $items = self.$el.find('[data-items]');
      $items.sortable({
        update: function(event, ui) {
          reflect();
          self.preview();
        }
      });
      self.files = [];

      self.$el.find('[data-uploader]').fileupload({
        dataType: 'json',
        // This is nice in a multiuser scenario, it prevents slamming,
        // but I need to figure out why it's necessary to avoid issues
        // with node-imagemagick 
        sequentialUploads: true,
        start: function (e) {
          $('[data-progress]').show();
          $('[data-finished]').hide();
        },
        stop: function (e) {
          $('[data-progress]').hide();
          $('[data-finished]').show();
        },
        progressall: function (e, data) {
          var progress = parseInt(data.loaded / data.total * 100, 10);
          self.$el.find('[data-progress-percentage]').text(progress);
        },
        done: function (e, data) {
          if (data.result.files) {
            _.each(data.result.files, function (file) {
              addItem(file);
            });
            reflect();
            self.preview();
          }
        }
      });
      self.$el.find('[data-enable-extra-fields]').on('click', function(){
       $('[data-items]').toggleClass('apos-extra-fields-enabled');
       reflect();
      });

    };

    // The server will render an actual slideshow, but we also want to see
    // thumbnails of everything with draggability for reordering and remove buttons
    self.prePreview = function(callback) {
<<<<<<< HEAD
      apos.log('self.data in prePreview');
      apos.log(self.data);

=======
>>>>>>> 2d6fdf02
      $items.find('[data-item]:not(.apos-template)').remove();
      var items = self.data.items;
      if (!items) {
        items = [];
      }
      _.each(items, function(item) {
        addItem(item);
      });

      var extraFields = self.data.extra;

      if (extraFields){
        self.$el.find('[data-items]').addClass('apos-extra-fields-enabled');
      }
      
      self.$el.find('[data-enable-extra-fields]').prop('checked', extraFields);

      callback();
    };

    self.preSave = function (callback){
      reflect();
      return callback();
    };

    function addItem(item) {
      var $item = apos.fromTemplate($items.find('[data-item]'));
      $item.find('[data-image]').attr('src', apos.uploadsUrl + '/files/' + item._id + '-' + item.name + '.one-third.' + item.extension);
      $item.find('[data-title]').val(item.title);
      $item.find('[data-description]').val(item.description);
      $item.find('[data-hyperlink]').val(item.hyperlink);
      $item.data('item', item);
      $item.find('[data-remove]').click(function() {
        $item.remove();
        reflect();
        self.preview();
        return false;
      });

      $items.append($item);
    }

    // Update the data attributes to match what is found in the 
    // list of items. This is called after remove and reorder events
    function reflect() {
      self.data.extra = self.$el.find('[data-enable-extra-fields]').prop('checked');

      var $itemElements = $items.find('[data-item]:not(.apos-template)');
      self.data.items = [];

      $.each($itemElements, function(i, item) {
        var $item = $(item);

        var info = $item.data('item');
        info.title = $item.find('[data-title]').val();
        info.description = $item.find('[data-description]').val();
        info.hyperlink = $item.find('[data-hyperlink]').val();

        self.data.items.push(info);

      });
      // An empty slideshow is allowed, so permit it to be saved
      // even if nothing has been added
      self.exists = true;
    }

    self.type = 'slideshow';
    options.template = '.apos-slideshow-editor';

    // Parent class constructor shared by all widget editors
    apos.widgetEditor.call(self, options);
  }
};

apos.widgetTypes.video = {
  label: 'Video',
  editor: function(options) {
    var self = this;

    if (!options.messages) {
      options.messages = {};
    }
    if (!options.messages.missing) {
      options.messages.missing = 'Paste a video link first.';
    }

    self.afterCreatingEl = function() {
      self.$embed = self.$el.find('.apos-embed');
      self.$embed.val(self.data.video);

      function interestingDifference(a, b) {
        var i;
        if (Math.abs(a.length - b.length) > 10) {
          return true;
        }
        var min = Math.min(a.length, b.length);
        var diff = 0;
        for (i = 0; (i < min); i++) {
          if (a.charAt(i) !== b.charAt(i)) {
            diff++;
            if (diff >= 5) {
              return true;
            }
          }
        }
        return false;
      }

      // Automatically preview if we detect something that looks like a
      // fresh paste
      var last = self.data.video ? self.data.video : '';
      self.timers.push(setInterval(function() {
        var next = self.$embed.val();
        if (interestingDifference(last, next))
        {
          self.preview();
        }
        last = next;

      }, 500));
    };

    function getVideoInfo(callback) {
      var url = self.$embed.val();
      // Lazy URLs
      if (!url.match(/^http/))
      {
        url = 'http://' + url;
      }
      self.$el.find('[data-preview]').hide();
      self.$el.find('[data-spinner]').show();
      $.getJSON('/apos/oembed', { url: url }, function(data) {
        self.$el.find('[data-spinner]').hide();
      self.$el.find('[data-preview]').show();
        if (data.err) {
          if (callback) {
            callback(false);
          }
          return;
        }
        self.exists = !!data;
        if (self.exists) {
          self.data.video = url;
          self.data.thumbnail = data.thumbnail_url;
        }
        if (callback) {
          callback();
        }
      });
    }

    self.preSave = getVideoInfo;

    self.prePreview = getVideoInfo;

    self.type = 'video';
    options.template = '.apos-video-editor';

    // Parent class constructor shared by all widget editors
    apos.widgetEditor.call(self, options);
  }
};

apos.widgetTypes.pullquote = {
  label: 'Pullquote',
  editor: function(options) {
    var self = this;

    self.pullquote = '“”';

    if (!options.messages) {
      options.messages = {};
    }
    if (!options.messages.missing) {
      options.messages.missing = 'Type in a pullquote first.';
    }

    self.afterCreatingEl = function() {
      if (self.exists) {
        self.pullquote = self.$widget.find('.apos-pullquote-text').text();
      }
      self.$pullquote = self.$el.find('.apos-embed');
      self.$pullquote.val(self.pullquote);
      setTimeout(function() {
        self.$pullquote.focus();
        self.$pullquote.setSelection(1, 1);
      }, 500);

      // Automatically preview if we detect something that looks like a
      // fresh paste
      var last = '';
      self.timers.push(setInterval(function() {
        var next = self.$pullquote.val();
        self.exists = (next.length > 2);
        if (next !== last) {
          self.preview();
        }
        last = next;
      }, 500));
    };

    self.getContent = function() {
      return self.$pullquote.val();
    };

    self.type = 'pullquote';
    options.template = '.apos-pullquote-editor';

    // Parent class constructor shared by all widget editors
    apos.widgetEditor.call(self, options);
  },

  getContent: function($el) {
    return $el.find('.apos-pullquote-text').text();
  }
};

apos.widgetTypes.code = {
  label: 'Code Sample',
  editor: function(options) {
    var self = this;

    self.code = '';

    if (!options.messages) {
      options.messages = {};
    }
    if (!options.messages.missing) {
      options.messages.missing = 'Paste in some source code first.';
    }

    self.afterCreatingEl = function() {
      if (self.exists) {
        self.code = self.$widget.find('pre').text();
      }
      self.$code = self.$el.find('.apos-code');
      self.$code.val(self.code);
      setTimeout(function() {
        self.$code.focus();
        self.$code.setSelection(0, 0);
      }, 500);

      // Automatically preview if we detect something that looks like a
      // fresh paste
      var last = '';
      self.timers.push(setInterval(function() {
        var next = self.$code.val();
        self.exists = (next.length > 2);
        if (next !== last) {
          self.preview();
        }
        last = next;
      }, 500));
    };

    self.getContent = function() {
      return self.$code.val();
    };

    self.type = 'code';
    options.template = '.apos-code-editor';

    // Parent class constructor shared by all widget editors
    apos.widgetEditor.call(self, options);
  },

  getContent: function($el) {
    return $el.find('pre').text();
  }
};

// Utilities

// Widget ids should be valid names for javascript variables, just in case
// we find that useful, so avoid hyphens

apos.generateId = function() {
  return 'w' + Math.floor(Math.random() * 1000000000) + Math.floor(Math.random() * 1000000000);
};

// mustache.js solution to escaping HTML (not URLs)
apos.entityMap = {
  "&": "&amp;",
  "<": "&lt;",
  ">": "&gt;",
  '"': '&quot;',
  "'": '&#39;',
  "/": '&#x2F;'
};

apos.escapeHtml = function(string) {
  return String(string).replace(/[&<>"'\/]/g, function (s) {
    return apos.entityMap[s];
  });
};

// http://stackoverflow.com/questions/2937975/contenteditable-text-editor-and-cursor-position

apos.insertHtmlAtCursor = function(html) {
  // If I use this, I lose the class of any div I insert in Chrome.
  // if (navigator.browser !== 'Microsoft Internet Explorer') {
  //   document.execCommand('insertHTML', false, html);
  //   return;
  // }

  // Insert it as if we just typed it. So the caret
  // moves after it.
  var sel = rangy.getSelection();
  if (sel.rangeCount) {
    var range = sel.getRangeAt(0);
    var node = range.createContextualFragment(html);
    range.collapse(false);
    range.insertNode(node);

    // We can't do this and use a contextual fragment at the
    // same time. But we need a fragment to deal with
    // multiple tags in an insert.

    // range.setStartAfter(node);
    // range.setEndAfter(node);
    // sel.setSingleRange(range);
  }
};

apos.deselect = function() {
  rangy.getSelection().removeAllRanges();
};

apos.selectElement = function(el) {
  var range = rangy.createRange();
  range.setStartBefore(el);
  range.setEndAfter(el);
  var sel = rangy.getSelection();
  sel.removeAllRanges();
  sel.addRange(range);
};

// Move the caret to the specified offset in characters
// within the specified element. 
apos.moveCaretToTextPosition = function(el, offset) {
  var range = rangy.createRange();
  range.setStart(el, offset);
  range.setEnd(el, offset);
  var sel = rangy.getSelection();
  sel.setSingleRange(range);
};

apos.moveCaretToEnd = function() {
  var last = apos.$editable.contents().find(':last');
  if (last.length) {
    apos.moveCaretToTextPosition(last[0], last.text().length);
  }
};

apos.enableAreas = function() {
  $('body').on('click', '.apos-edit-area', function() {

    var area = $(this).closest('.apos-area');
    var slug = area.attr('data-slug');

    $.get('/apos/edit-area', { slug: slug, controls: area.attr('data-controls') }, function(data) {
      area.find('.apos-edit-view').remove();
      var editView = $('<div class="apos-edit-view"></div>');
      editView.append(data);
      area.append(editView);
      area.find('.apos-normal-view').hide();

      area.find('[data-cancel-area]').click(function() {
        destroyEditorAndShowNormalView();
        return false;
      });

      area.find('[data-save-area]').click(function() {
        var slug = area.attr('data-slug');
        $.post('/apos/edit-area',
          {
            slug: slug,
            content: apos.stringifyArea(area.find('[data-editable]'))
          }, function(data) {
            area.find('.apos-content').html(data);
            destroyEditorAndShowNormalView();
            apos.enablePlayers(area);
          }
        );
        return false;
      });

      function destroyEditorAndShowNormalView() {
        var $editor = area.find('.apos-editor');
        $editor.data('apos-editor').destroy();
        area.find('.apos-edit-view').remove();
        area.find('.apos-normal-view').show();
      }
    });
    return false;
  });

  $('body').on('click', '.apos-edit-singleton', function() {
    var $singleton = $(this).closest('.apos-singleton');
    var slug = $singleton.attr('data-slug');
    var type = $singleton.attr('data-type');

    var itemData = { position: 'middle', size: 'full' };
    var $item = $singleton.find('.apos-content .apos-widget :first');
    if ($item.length) {
      itemData = apos.cleanWidgetData($item.data());
    }
    new apos.widgetTypes[type].editor({
      data: itemData,
      save: function(callback) {
        $.post('/apos/edit-singleton',
          {
            slug: slug,
            // By now itemData has been updated (we passed it
            // into the widget and JavaScript passes objects by reference)
            content: JSON.stringify(itemData)
          },
          function(markup) {
            $singleton.find('.apos-content').html(markup);
            apos.enablePlayers($singleton);
            callback(null);
          }
        ).fail(function() {
          alert('Server error, please try again.');
          callback('error');
        });
      }
    });
    return false;
  });
};

apos.parseArea = function(content) {
  // Helper functions

  function flushRichText() {
    if (richText.length) {
      items.push({ type: 'richText', content: richText });
      richText = '';
    }
  }

  var node = document.createElement('div');
  node.innerHTML = content;
  var children = node.childNodes;
  var items = [];
  var richText = '';
  for (var i = 0; (i < children.length); i++) {
    var child = node.childNodes[i];
    if (child.nodeType === 3) {
      // This is a text node. Take care to escape when appending it to the rich text
      richText += apos.escapeHtml(child.nodeValue);

    } else if (child.nodeType === 1) {
      if (child.getAttribute('data-type')) {
        // This is a widget, it gets its own entry in items
        flushRichText();

        var type = child.getAttribute('data-type');
        var item = {};
        if (apos.widgetTypes[type].getContent) {
          item.content = apos.widgetTypes[type].getContent($(child));
        }

        var data = apos.cleanWidgetData($(child).data());
        _.extend(item, data);
        items.push(item);
      } else {
        // This is a rich text element like <strong> or <h3>
        //
        // @#)(*$ absence of outerHTML in some browsers, work around that
        // with a lazy but simple jQuery hack
        var wrapper = $('<div></div>');
        wrapper.append($(child).clone());
        richText += wrapper.html();
      }
    }
  }
  // Don't forget to flush any rich text that appeared after the last widget,
  // and/or if there are no widgets!
  flushRichText();

  return items;
};

apos._modalStack = [];

apos._modalInitialized = false;

// We have a stack of modals going, we want to add a blackout to the
// previous one, or the body if this is the first modal
apos.getTopModalOrBody = function() {
  return $(apos._modalStack.length ? apos._modalStack[apos._modalStack.length - 1] : 'body');
};

// Be sure to read about apos.modalFromTemplate too, as that is usually
// the easiest way to present a modal.

// apos.modal displays the element specified by sel as a modal dialog. Goes 
// away when the user clicks .apos-save or .apos-cancel, or submits the form
// element in the modal (implicitly saving), or presses escape.

// options.init can be an async function to populate the
// modal with content (usually used with apos.modalFromTemplate, below).
// If you pass an error as the first argument to the callback the
// modal will not appear and options.afterHide will be triggered immediately.
// Don't forget to call the callback. 
//
// Note that apos.modal is guaranteed to return *before* options.init is called, 
// so you can refer to $el in a closure. This is useful if you are using
// apos.modalFromTemplate to create $el.

// options.afterHide can be an asynchronous function to do something
// after the modal is dismissed (for any reason, whether saved or cancelled), 
// like removing it from the DOM if that is appropriate.
// Don't forget to call the callback. Currently passing an error
// to the afterHide callback has no effect.

// options.save can be an asynchronous function to do something after
// .apos-save is clicked (or enter is pressed in the only text field).
// It is invoked before afterHide. If you pass an error to the callback,
// the modal is NOT dismissed, allowing you to do validation. If it does
// not exist then the save button has no hardwired function (and need not be present).

// If you wish to dismiss the dialog for any other reason, just trigger
// an event on the modal dialog element:

// $el.trigger('aposModalHide')

// Focus is automatically given to the first visible form element
// that does not have the apos-filter class.

// Modals may be nested and the right thing will happen.

apos.modal = function(sel, options) {

  if (!apos._modalInitialized) {
    apos._modalInitialized = true;
    // Just ONE event handler for the escape key so we don't have
    // modals falling all over themselves to hide each other
    // consecutively.

    // Escape key should dismiss the top modal, if any

    $(document).on('keyup.aposModal', function(e) {
      if (e.keyCode === 27) {
        var topModal = apos.getTopModalOrBody();
        if (topModal.filter('.apos-modal')) {
          topModal.trigger('aposModalHide');
          return false;
        } else {
          return true;
        }
      }
      return true;
    });
  }

  var $el = $(sel);

  if (!options) {
    options = {};
  }

  _.defaults(options, {
    init: function(callback) {callback(null);},
    save: function(callback) {callback(null);},
    afterHide: function(callback) {callback(null);}
  });

  $el.on('aposModalHide', function() {
    // TODO consider what to do if this modal is not the top.
    // It's tricky because some need to be removed rather than
    // merely hid. However we don't currently dismiss modals other
    // than the top, so...
    apos._modalStack.pop();
    var blackoutContext = apos.getTopModalOrBody();
    blackoutContext.find('.apos-modal-blackout').remove();
    $el.hide();
    apos.popSelection();
    options.afterHide(function(err) {
      return;
    });
  });

  function hideModal() {
    $el.trigger('aposModalHide');
    return false;
  }

  // Enter key driven submits of the form should act like a click on the save button,
  // do not try to submit the form old-school
  $el.on('submit', 'form', function() {
    $el.find('.apos-save').click();
    return false;
  });

  $el.on('click', '.apos-cancel', hideModal);

  $el.on('click', '.apos-save', function() {
    options.save(function(err) {
      if(!err) {
        hideModal();
      }
    });
    return false;
  });

  apos.afterYield(function() {
    options.init(function(err) {
      if (err) {
        hideModal();
        return;
      }
      apos.pushSelection();
      var blackoutContext = apos.getTopModalOrBody();
      var blackout = $('<div class="apos-modal-blackout"></div>');
      blackoutContext.append(blackout);
      apos._modalStack.push($el);
      $('body').append($el);
      $el.offset({ top: $('body').scrollTop() + 100, left: ($(window).width() - $el.outerWidth()) / 2 });
      $el.show();
      // Give the focus to the first form element. (Would be nice to
      // respect tabindex if it's present, but it's rare that
      // anybody bothers)
      $el.find("form:not(.apos-filter) :input:visible:enabled:first").focus();
    });
  });

  return $el;
};

// Clone the element matching the specified selector that
// also has the apos-template class, remove the apos-template
// class from the clone, and present it as a modal. This is a
// highly convenient way to present modals based on templates
// present in the DOM (note that the .apos-template class hides
// things until they are cloned). Accepts the same options as
// apos.modal, above. Returns a jquery object referring
// to the modal dialog element. Note that this method always
// returns *before* the init method is invoked.

apos.modalFromTemplate = function(sel, options) {

  var $el = apos.fromTemplate(sel);

  // Make sure they can provide their own afterHide
  // option, and that we don't remove $el until
  // after it invokes its callback

  var afterAfterHide = options.afterHide;
  if (!afterAfterHide) {
    afterAfterHide = function(callback) {
      return callback(null);
    };
  }
  options.afterHide = function(callback) {
    afterAfterHide(function(err) {
      $el.remove();
      return callback(err);
    });
  };

  return apos.modal($el, options);
};

// Do something after control returns to the browser (after you return from
// whatever event handler you're in). In old browsers the setTimeout(fn, 0)
// technique is used. In the latest browsers setImmediate is used, because
// it's faster (although it has a confusing name)

apos.afterYield = function(fn) {
  if (window.setImmediate) {
    return window.setImmediate(fn);
  } else {
    return setTimeout(fn, 0);
  }
};

// We use this to save the selection before starting
// a modal and later restore it

apos.selections = [];

apos.pushSelection = function() {
  var sel = rangy.getSelection();
  if (sel && sel.getRangeAt && sel.rangeCount) {
    var range = rangy.getSelection().getRangeAt(0);
    apos.selections.push(range);
  }
  else
  {
    apos.selections.push(null);
  }
};

apos.popSelection = function() {
  var range = apos.selections.pop();
  if (range) {
    var sel = rangy.getSelection();
    sel.removeAllRanges();
    sel.addRange(range);
  }
};

// The best marker to use as a workaround for webkit selection bugs
// is an invisible one (the Unicode word joiner character).
apos.beforeMarker = String.fromCharCode(8288); // '↢';
apos.afterMarker = String.fromCharCode(8288); // '↣';

(function() {
  /* jshint devel: true */
  apos.log = function(msg) {
    if (console && apos.log) {
      console.log(msg);
    }
  };
})();

// Note: you'll need to use xregexp instead if you need non-Latin character
// support in slugs. KEEP IN SYNC WITH SERVER SIDE IMPLEMENTATION in apostrophe.js
apos.slugify = function(s, options) {

  // By default everything not a letter or number becomes a dash.
  // You can add additional allowed characters via options.allow

  if (!options) {
    options = {};
  }

  if (!options.allow) {
    options.allow = '';
  }

  var r = "[^A-Za-z0-9" + apos.regExpQuote(options.allow) + "]";
  var regex = new RegExp(r, 'g');
  s = s.replace(regex, '-');
  // Consecutive dashes become one dash
  s = s.replace(/\-+/g, '-');
  // Leading dashes go away
  s = s.replace(/^\-/, '');
  // Trailing dashes go away
  s = s.replace(/\-$/, '');
  // If the string is empty, supply something so that routes still match
  if (!s.length)
  {
    s = 'none';
  }
  return s.toLowerCase();
};

// Borrowed from the regexp-quote module for node
apos.regExpQuote = function (string) {
  return string.replace(/[-\\^$*+?.()|[\]{}]/g, "\\$&");
};

// For use when storing DOM attributes meant to be compatible
// with jQuery's built-in support for JSON parsing of
// objects and arrays in data attributes. We'll be passing
// the result to .attr, so we don't have to worry about
// HTML escaping.

apos.jsonAttribute = function(value) {
  if (typeof(value) === 'object') {
    return JSON.stringify(value);
  } else {
    return value;
  }
};

apos.cleanWidgetData = function(data) {
  // Take widget data and remove attributes not meant for serialization
  delete data['uiResizable'];
  return data;
};

// Clone the element matching the selector which also has the
// .apos-template class, remove that class from the clone, and
// return the clone. This is convenient for turning invisible templates in
// the DOM into elements ready to add to the DOM.

apos.fromTemplate = function(sel) {
  var $item = $(sel).filter('.apos-template').clone();
  $item.removeClass('apos-template');
  return $item;
};

// We often submit the content of an area as part of a regular POST. This is
// a good way to pack it up
apos.stringifyArea = function($editable) {
  return JSON.stringify(apos.parseArea($editable.html()));
};

// Reusable utility to watch one jquery element's value and use it to
// suggest valid slugs by updating the second jquery element's value.
// If the initial slug contains slashes, only the last component
// (after the last slash) is changed on title edits. If the original
// slug (or its last component) is not in sync with the title, it is
// assumed that the user already made deliberate changes to the slug, and
// the slug is not automatically updated.

apos.suggestSlugOnTitleEdits = function($title, $slug) {
  // Watch the title for changes, update the slug - but only if
  // the slug was in sync with the title to start with

  var originalTitle = $title.val();
  var currentSlug = $slug.val();
  var components = currentSlug.split('/');
  var currentSlugTitle = components.pop();
  if (currentSlugTitle === apos.slugify(originalTitle)) {
    $title.on('keyup', function() {
      var title = $title.val();
      if (title !== originalTitle) {
        var currentSlug = $slug.val();
        var components = currentSlug.split('/');
        if (components.length) {
          components.pop();
          var candidateSlugTitle = apos.slugify(title);
          components.push(candidateSlugTitle);
          var newSlug = components.join('/');
          $slug.val(newSlug);
        }
      }
    });
  }
};

// Accept tags as a comma-separated string and sanitize them,
// returning an array of zero or more nonempty strings. Must match
// server side implementation
apos.tagsToArray = function(tags) {
  if (typeof(tags) === 'number') {
    tags += '';
  }
  if (typeof(tags) !== 'string') {
    return [];
  }
  tags += '';
  tags = tags.split(/,\s*/);
  // split returns an array of one empty string for an empty source string ):
  tags = _.filter(tags, function(tag) { return tag.length > 0; });
  // Make them all strings
  tags = _.map(tags, function(tag) {
    // Tags are always lowercase otherwise they will not compare
    // properly in MongoDB. If you want to change this then you'll
    // need to address that deeper issue
    return (tag + '').toLowerCase();
  });
  return tags;
};

// Convert tags back to a string
apos.tagsToString = function(s) {
  if (!$.isArray(s)) {
    // This is legit if no tags property exists yet on an object, don't bomb
    return '';
  }
  var result = s.join(', ');
  return result;
};

// Convert camel case to a hyphenated css name. Not especially fast,
// hopefully you only do this during initialization and remember the result
apos.cssName = function(camel) {
  var i;
  var css = '';
  for (i = 0; (i < camel.length); i++) {
    var c = camel.charAt(i);
    if (c === c.toUpperCase()) {
      css += '-';
      css += c.toLowerCase();
    } else {
      css += c;
    }
  }
  return css;
};

// RADIO BUTTON CONVENIENCE FUNCTIONS

// Anywhere you have a form and want to manipulate it with jQuery,
// these will get you past the nonsense of val() not working
// because there is more than one element involved. Just select
// all the radio buttons by name and pass to these.

apos.setRadio = function($els, value) {
  $.each($els, function() {
    $(this).attr('checked', $(this).attr('value') === value);
  });
};

apos.getRadio = function($els) {
  return $els.filter(':checked').val();
};
<|MERGE_RESOLUTION|>--- conflicted
+++ resolved
@@ -999,12 +999,9 @@
     // The server will render an actual slideshow, but we also want to see
     // thumbnails of everything with draggability for reordering and remove buttons
     self.prePreview = function(callback) {
-<<<<<<< HEAD
       apos.log('self.data in prePreview');
       apos.log(self.data);
 
-=======
->>>>>>> 2d6fdf02
       $items.find('[data-item]:not(.apos-template)').remove();
       var items = self.data.items;
       if (!items) {
