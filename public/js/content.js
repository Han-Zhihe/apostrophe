/* jshint undef: true */
/* global $, _ */
/* global alert, prompt */

if (!window.apos) {
  window.apos = {};
}

var apos = window.apos;

<<<<<<< HEAD
apos.version = "0.5.312";
=======
apos.version = "0.5.324";
>>>>>>> 0b619469

apos.handlers = {};

// EVENT HANDLING
//
// apos.emit(eventName, /* arg1, arg2, arg3... */)
//
// Emit an Apostrophe event. All handlers that have been set
// with apos.on for the same eventName will be invoked. Any additional
// arguments are received by the handler functions as arguments.
//
// For bc, Apostrophe events are also triggered on the
// body element via jQuery. The event name "ready" becomes
// "aposReady" in jQuery. This feature will be removed in 0.6.
//
// CURRENT EVENTS
//
// 'enhance' is triggered to request progressive enhancement
// of form elements newly loaded into the DOM (jQuery selectize).
// It is typically used in admin modals.
//
// 'ready' is triggered when the main content area of the page
// has been refreshed.

apos.emit = function(eventName /* ,arg1, arg2, arg3... */) {
  var handlers = apos.handlers[eventName];
  if (!handlers) {
    return;
  }
  var args = Array.prototype.slice.call(arguments, 1);
  var i;
  for (i = 0; (i < handlers.length); i++) {
    handlers[i].apply(window, args);
  }
  // BC (to be removed in 0.6): also trigger the event
  // on the body. The 'ready' event becomes 'aposReady' when
  // triggered on the body.
  //
  // trigger takes multiple arguments as an array
  $('body').trigger('apos' + apos.capitalizeFirst(eventName), args);
};

// Install an Apostrophe event handler. The handler will be called
// when apos.emit is invoked with the same eventName. The handler
// will receive any additional arguments passed to apos.emit.

apos.on = function(eventName, fn) {
  apos.handlers[eventName] = (apos.handlers[eventName] || []).concat([ fn ]);
};

// Remove an Apostrophe event handler. If fn is not supplied, all
// handlers for the given eventName are removed.
apos.off = function(eventName, fn) {
  if (!fn) {
    delete apos.handlers[eventName];
    return;
  }
  apos.handlers[eventName] = _.filter(apos.handlers[eventName], function(_fn) {
    return fn !== _fn;
  });
};

var polyglot = new Polyglot();
// the function below is just an alias, to make things look more consistent
// between the server and the client side i18n
var __ = function(key,options){ return polyglot.t(key, options); };

(function() {
  /* jshint devel: true */
  apos.log = function(msg) {
    if (console && apos.log) {
      console.log(msg);
    }
  };

})();


// Correct way to get data associated with a widget in the DOM
apos.getWidgetData = function($widget) {
  var data = $widget.attr('data');
  if (data && data.length) {
    data = JSON.parse(data);
  } else {
    data = {};
  }
  // These two separate properties are authoritative for now
  // so that we can pace ourselves in refactoring the relevant code
  data.position = $widget.attr('data-position');
  data.size = $widget.attr('data-size');
  return data;
};

// An extensible way to fire up javascript-powered players for
// the normal views of widgets that need them

apos.enablePlayers = function(sel) {
  if (!sel) {
    sel = 'body';
  }
  $(sel).find('.apos-widget').each(function() {
    var $el = $(this);

    // TODO switch this to a jsonOption
    if($el.closest('.apos-no-player').length) {
      return;
    }

    var type = $el.attr('data-type');
    if (!$el.data('aposPlayerEnabled')) {
      if (apos.widgetPlayers[type]) {
        apos.widgetPlayers[type]($el);
        $el.data('aposPlayerEnabled', true);
      }
    }
  });
};

// When apos.change('blog') is invoked, the following things happen:
//
// 1. All elements wih the data-apos-trigger-blog attribute receive an
// aposChangeBlog jQuery event.
//
// 2. The main content area (the data-apos-refreshable div) is
// refreshed via an AJAX request, without refreshing the entire page.
// This occurs without regard to the `what` parameter because there are
// too many ways that the main content area can be influenced by any
// change made via the admin bar. It's simplest to refresh the
// entire content zone and still much faster than a page refresh.
//
// Note that this means there is no point in using data-apos-trigger-blog
// attributes in the main content area. Those are mainly useful in dialogs
// created by the admin bar, for instance to refresh the "manage" dialog
// when an edit or delete operation succeeds.

apos.change = function(what) {
  var sel = '[data-apos-trigger-' + apos.cssName(what) + ']';
  $(sel).each(function() {
    var $el = $(this);
    $(this).trigger(apos.eventName('aposChange', what));
  });
  $.get(window.location.href, { apos_refresh: apos.generateId() }, function(data) {
    // Make sure we run scripts in the returned HTML
    $('[data-apos-refreshable]').html($.parseHTML(data, document, true));
    // Trigger the 'ready' event so scripts can attach to the
    // elements just refreshed if needed. Also trigger apos.enablePlayers.
    // Note that calls pushed by pushGlobalCalls are NOT run on a refresh as
    // they generally have to do with one-time initialization of the page
    $(function() {
      apos.emit('ready');
    });
  });
};

apos.on('ready', function() {
  apos.enablePlayers();
});

// Given a page object retrieved from the server (such as a blog post) and an
// area name, return the first image object found in that area, or undefined
// if there is none. TODO: make it possible for more widget types to declare that they
// contain this sort of thing. Right now it only looks at slideshows.
//
// This method is for situations where you want to show an image dynamically on the
// browser side. More typically we render views on the server side, but there are
// times when this is convenient.
//
// TWO SYNTAX OPTIONS:
//
// apos.getFirstImage(page, 'body')
// apos.getFirstImage(page.body)
//
// The latter is best if you are dealing with an image nested in an
// array property etc.

apos.getFirstImage = function(/* area object, or: page, areaName */) {
  var area;
  if (arguments.length === 1) {
    area = arguments[0];
  } else {
    area = arguments[0][arguments[1]];
    if (!area) {
      return undefined;
    }
  }
  var item = _.find(area.items, function(item) {
    return item.type === 'slideshow';
  });
  if (!item) {
    return undefined;
  }
  if (item._items && item._items.length) {
    return item._items[0];
  }
  return undefined;
};

// Given a file object (as found in a slideshow widget for instance),
// return the file URL. If options.size is set, return the URL for
// that size (one-third, one-half, two-thirds, full). full is
// "full width" (1140px), not the original. For the original, don't pass size
apos.filePath = function(file, options) {
  var path = apos.data.uploadsUrl + '/files/' + file._id + '-' + file.name;
  if (!options) {
    options = {};
  }
  // NOTE: the crop must actually exist already, you can't just invent them
  // browser-side without the crop API never having come into play
  if (file.crop) {
    var c = file.crop;
    path += '.' + c.left + '.' + c.top + '.' + c.width + '.' + c.height;
  }
  if (options.size) {
    path += '.' + options.size;
  }
  return path + '.' + file.extension;
};

apos.widgetPlayers = {};

apos.widgetPlayers.slideshow = function($el)
{
  // Use our jQuery slideshow plugin
  var data = apos.getWidgetData($el);
  $el.projector({
    noHeight: data.noHeight,
    delay: data.delay
  });
};

apos.widgetPlayers.marquee = function($el)
{
  // Use our jQuery slideshow plugin
  var data = apos.getWidgetData($el);
  $el.projector({
    noHeight: data.noHeight,
    delay: data.delay
  });
};

// The video player replaces a thumbnail with
// a suitable player via apos's oembed proxy

apos.widgetPlayers.video = function($el)
{
  var data = apos.getWidgetData($el);
  var videoUrl = data.video;
  $.jsonCall('/apos/oembed', { url: videoUrl }, function(data) {
    // Wait until the thumbnail image size is available otherwise we'll
    // get a tiny size for the widget
    $el.imagesReady(function() {
      // We want to replace the thumbnail with the video while preserving
      // other content such as the title
      var e = $(data.html);
      e.removeAttr('width');
      e.removeAttr('height');
      var $thumbnail = $el.find('.apos-video-thumbnail');
      e.width($thumbnail.width());
      // If oembed results include width and height we can get the
      // video aspect ratio right
      if (data.width && data.height) {
        e.height((data.height / data.width) * $thumbnail.width());
      } else {
        // No, so assume the oembed HTML code is responsive.
        // Jamming the height to the thumbnail height is a mistake
        // e.height($thumbnail.height());
      }

      // Hack: if our site is secure, fetch the embedded
      // item securely. This might not work for some providers,
      // but which do you want, a broken video or a scary
      // security warning?
      //
      // This hack won't work for everything but it's correct
      // for a typical iframe embed.

      e.attr('src', apos.sslIfNeeded(e.attr('src')));

      $el.find('.apos-video-thumbnail').replaceWith(e);
      apos.emit('videoReady', $el);
    });
  });
};

apos.sslIfNeeded = function(url) {
  var ssl = ('https:' === document.location.protocol);
  if (ssl) {
    if (url.match(/^http:/)) {
      url = url.replace(/^http:/, 'https:');
    }
  }
  return url;
};

// The embed player populates the widget with the
// result of an oembed call, without attempting
// to fuss with its width or wait for a play button
// to be clicked as we do for video

apos.widgetPlayers.embed = function($el)
{
  var data = apos.getWidgetData($el);
  var query = {
    url: data.video,
    alwaysIframe: data.alwaysIframe,
    iframeHeight: data.iframeHeight
  };
  $.jsonCall('/apos/oembed', query, function(data) {
    if (data.html) {
      $el.append(data.html);
    }
  });
};

// MODALS AND TEMPLATES

apos._modalStack = [];

apos._modalInitialized = false;

// We have a stack of modals going, we want to add a blackout to the
// previous one, or the body if this is the first modal
apos.getTopModalOrBody = function() {
  return $(apos._modalStack.length ? apos._modalStack[apos._modalStack.length - 1] : 'body');
};

// Be sure to read about apos.modalFromTemplate too, as that is usually
// the easiest way to present a modal.

// apos.modal displays the element specified by sel as a modal dialog. Goes
// away when the user clicks .apos-save or .apos-cancel, or submits the form
// element in the modal (implicitly saving), or presses escape.
//
// data-save and data-cancel attributes are accepted as synonyms for .apos-save
// and .apos-cancel classes and are preferred in new code.

// options.init can be an async function to populate the
// modal with content (usually used with apos.modalFromTemplate, below).
// If you pass an error as the first argument to the callback the
// modal will not appear and options.afterHide will be triggered immediately.
// Don't forget to call the callback.
//
// Note that apos.modal is guaranteed to return *before* options.init is called,
// so you can refer to $el in a closure. This is useful if you are using
// apos.modalFromTemplate to create $el.

// options.afterHide can be an asynchronous function to do something
// after the modal is dismissed (for any reason, whether saved or cancelled),
// like removing it from the DOM if that is appropriate.
// Don't forget to call the callback. Currently passing an error
// to the afterHide callback has no effect.

// options.save can be an asynchronous function to do something after
// .apos-save is clicked (or enter is pressed in the only text field).
// It is invoked before afterHide. If you pass an error to the callback,
// the modal is NOT dismissed, allowing you to do validation. If it does
// not exist then the save button has no hardwired function (and need not be present).

// If you wish to dismiss the dialog for any other reason, just trigger
// an event on the modal dialog element:

// $el.trigger('aposModalHide')

// Focus is automatically given to the first visible form element
// that does not have the apos-filter class.

// Modals may be nested and the right thing will happen.

apos.modal = function(sel, options) {

  function closeModal() {
    var topModal = apos.getTopModalOrBody();

    if (topModal.filter('.apos-modal')) {
      topModal.trigger('aposModalHide');
    }
  }

  function cancelModal() {
    var topModal = apos.getTopModalOrBody();
    if (topModal.filter('.apos-modal')) {
      topModal.trigger('aposModalCancel');
    }
    // Important if we're a jquery event handler,
    // fixes jump scroll bug / addition of # to URL
    return false;
  }

  if (!apos._modalInitialized) {
    apos._modalInitialized = true;
    // Just ONE event handler for the escape key so we don't have
    // modals falling all over themselves to hide each other
    // consecutively.

    // Escape key should dismiss the top modal, if any

    $( document ).on({
      'keydown.aposModal': function(e) {
        if (e.keyCode === 27) {
          cancelModal();
          return false;
        }
      },
      'click.aposModal': function(e) {
        if (e.target.className === 'apos-modal-blackout'){
          cancelModal();
          return false;
        }
      }
    });
  }

  var $el = $(sel);
  var saving = false;

  if (!options) {
    options = {};
  }

  _.defaults(options, {
    init: function(callback) {callback(null);},
    save: function(callback) {callback(null);},
    afterHide: function(callback) {callback(null);},
    beforeCancel: function(callback) {callback(null);}
  });

  $el.on('aposModalCancel', function() {
    return options.beforeCancel(function(err) {
      if (err) {
        return;
      }
      return closeModal();
    });
  });

  $el.on('aposModalHide', function() {
    // TODO consider what to do if this modal is not the top.
    // It's tricky because some need to be removed rather than
    // merely hid. However we don't currently dismiss modals other
    // than the top, so...

    // Reset scroll position to what it was before this modal opened.
    // Really awesome if you scrolled while using the modal
    // TODO stop using the 'confirm' dialog box and implement an A2
    // version so the page doesn't scrollTop(0) when you click 'cancel'
    var $current = apos.getTopModalOrBody();

    var here = $current.data('aposSavedScrollTop') !== undefined ? $current.data('aposSavedScrollTop') : 0;
    $(window).scrollTop(here);

    apos._modalStack.pop();
    var blackoutContext = apos.getTopModalOrBody();
    var blackout = blackoutContext.find('.apos-modal-blackout');
    if (blackout.data('interval')) {
      clearInterval(blackout.data('interval'));
    }
    blackout.remove();
    $el.hide();
    options.afterHide(function(err) {
      return;
    });
    if (!apos._modalStack.length) {
      // Leggo of the keyboard when there are no modals!
      // We can reinstall the handler when it's relevant.
      // Fewer event handlers all the time = better performance
      apos._modalInitialized = false;
      $(document).off('keydown.aposModal');
      $(document).off('click.aposModal');
    }
  });

  function hideModal() {
    $el.trigger('aposModalHide');
    return false;
  }

  function saveModal(next) {
    if (saving) {
      // Avoid race conditions
      return;
    }
    saving = true;
    $el.find('.apos-save,[data-save]').addClass('apos-busy');
    options.save(function(err) {
      saving = false;
      $el.find('.apos-save,[data-save]').removeClass('apos-busy');
      if(!err) {
        hideModal();
        if (next) {
          options.next();
        }
      }
    });
  }

  // Enter key driven submits of the form should act like a click on the save button,
  // do not try to submit the form old-school
  $el.on('submit', 'form', function() {
    // For this form we want a normal form submission and a new page to load.
    if (options.naturalSubmit) {
      return true;
    }
    saveModal();
    return false;
  });

  $el.on('click', '.apos-cancel,[data-cancel]', cancelModal);

  $el.on('click', '.apos-save,[data-save]', function() {
    var $button = $(this);
    saveModal($button.is('[data-next]'));
    return false;
  });

  apos.afterYield(function() {
    apos.globalBusy(true);
    options.init(function(err) {
      apos.globalBusy(false);
      if (err) {
        hideModal();
        return;
      }

      // Anytime we load new markup for a modal, it's appropriate to
      // offer an opportunity for progressive enhancement of controls,
      // for instance via selectize
      apos.emit('enhance', $el);

      // Black out the document or the top modal if there already is one.
      // If we are blacking out the body height: 100% won't cover the entire document,
      // so address that by tracking the document height with an interval timer
      var blackoutContext = apos.getTopModalOrBody();
      var blackout = $('<div class="apos-modal-blackout"></div>');
      if (blackoutContext.prop('tagName') === 'BODY') {
        var interval = setInterval(function() {
          var contextHeight = $(document).height();
          if (blackout.height() !== contextHeight) {
            blackout.height(contextHeight);
          }
          blackout.data('interval', interval);
        }, 200);
      }
      blackoutContext.append(blackout);
      // Remember scroll top so we can easily get back
      $el.data('aposSavedScrollTop', $(window).scrollTop());
      apos._modalStack.push($el);
      $('body').append($el);
      var offset;
      if ($el.hasClass('apos-modal-full-page')) {
        offset = Math.max($('.apos-admin-bar').height(),130);
      } else {
        offset = 100;
      }
      $el.offset({ top: $(window).scrollTop() + offset, left: ($(window).width() - $el.outerWidth()) / 2 });
      $el.show();
      // Give the focus to the first form element. (Would be nice to
      // respect tabindex if it's present, but it's rare that
      // anybody bothers)

      // If we don't have a select element first - focus the first input.
      // We also have to check for a select element within an array as the first field.
      if ($el.find("form:not(.apos-filter) .apos-fieldset:first.apos-fieldset-selectize, form:not(.apos-filter) .apos-fieldset:first.apos-fieldset-array .apos-fieldset:first.apos-fieldset-selectize").length === 0 ) {
        $el.find("form:not(.apos-filter) .apos-fieldset:not([data-extra-fields-link]):first :input:visible:enabled:first").focus();
      }
    });
  });

  return $el;
};

// This is the generic notification API
apos.notification = function(content, options) {
  var options = options || {};
  if (options.dismiss === true) { options.dismiss = 10; }
  var $notification = apos.fromTemplate($('[data-notification].apos-template'));
  if (options.type) {
    $notification.addClass('apos-notification--' + options.type);
  }
  if (options.dismiss) {
   $notification.attr('data-notification-dismiss', options.dismiss);
  }
  $notification.find('[data-notification-content]').text(content);

  // send it over to manager
  apos.notificationManager($notification);
}

apos.notificationManager = function($n) {
  var self = this;
  $notificationContainer = $('[data-notification-container]');
  // we're getting here because we have at least one notification coming up.
  // make sure DOM is ready for it

  self.ready = function() {
    $notificationContainer.addClass('apos-notification-container--ready');
    $notificationContainer.on('transitionend', function(e) {
      if (e.target.className == "apos-notification-container apos-notification-container--ready") {
        $notificationContainer.append('<br/>');
        self.addNotification($n);
      }
    });
  }

  self.removeNotification = function($n) {
    $n.removeClass('apos-notification--fired');
    $n.on('transitionend', function() {
      $n.remove();
    });
  }

  self.addNotification = function($n) {
    $notificationContainer.append($n);
    $n.fadeIn();

    setTimeout(function() {
      $n.addClass('apos-notification--fired');
      if ($n.attr('data-notification-dismiss')) {
        setTimeout(function() {
          self.removeNotification($n)
        }, $n.attr('data-notification-dismiss') * 1000);
      }
    }, 100);

    $n.on('click', '[data-notification-close]', function() {
      self.removeNotification($n);
    });
  }



  if ($notificationContainer.children().length === 0) {
    self.ready();
  } else {
    self.addNotification($n);
  }
}


// Clone the element matching the specified selector that
// also has the apos-template class, remove the apos-template
// class from the clone, and present it as a modal. This is a
// highly convenient way to present modals based on templates
// present in the DOM (note that the .apos-template class hides
// things until they are cloned). Accepts the same options as
// apos.modal, above. Returns a jquery object referring
// to the modal dialog element. Note that this method always
// returns *before* the init method is invoked.
apos.modalFromTemplate = function(sel, options) {

  var $el = apos.fromTemplate(sel);

  // Make sure they can provide their own afterHide
  // option, and that we don't remove $el until
  // after it invokes its callback

  var afterAfterHide = options.afterHide;
  if (!afterAfterHide) {
    afterAfterHide = function(callback) {
      return callback(null);
    };
  }
  options.afterHide = function(callback) {
    afterAfterHide(function(err) {
      $el.remove();
      return callback(err);
    });
  };

  return apos.modal($el, options);
};

// DOM TEMPLATES

// Clone the element matching the selector which also has the
// .apos-template class, remove the apos-template class from the clone, and
// return the clone. This is convenient for turning invisible templates
// already present in the DOM into elements ready to add to the document.
//
// Options are available to populate the newly returned element with content.
// If options.text is { label: '<bob>' }, fromTemplate will look for a descendant
// with the data-label attribute and set its text to <bob> (escaping < and > properly).
//
// If options.text is { address: { street: '569 South St' } },
// fromTemplate will first look for the data-address element, and then
// look for the data-street element within that and populate it with the
// string 569 South St. You may pass as many properties as you wish,
// nested as deeply as you wish.
//
// For easier JavaScript coding, properties are automatically converted from
// camel case to hyphenation. For instance, the property userName will be
// applied to the element with the attribute data-user-name.
//
// If options.text is { name: [ 'Jane', 'John', 'Bob' ] }, the
// element with the data-name property will be repeated three times, for a total of
// three copies given the text Jane, John and Bob.
//
// options.html functions exactly like options.text, except that the
// value of each property is applied as HTML markup rather than as plaintext.
// That is, if options.html is { body: '<h1>bob</h1>' },
// fromTemplate will look for an element with the data-body attribute
// and set its content to the markup <h1>bob</h1> (which will create an
// h1 element). You may nest and repeat elements just as you do with options.text.
//
// Since not every situation is covered by these options, you may wish to
// simply nest templates and manipulate things directly with jQuery. For instance,
// an li list item template can be present inside a ul list template. Just call
// apos.fromTemplate again to start making clones of the inner template and adding
// them as appropriate. It is often convenient to remove() the inner template
// first so that you don't have to filter it out when manipulating list items.

apos.fromTemplate = function(sel, options) {
  options = options || {};

  var $item = $(sel).filter('.apos-template:first').clone();
  $item.removeClass('apos-template');

  function applyPropertyValue($element, fn, value) {
    if (typeof(value) === 'object') {
      applyValues($element, fn, value);
    } else {
      fn($item, value);
    }
  }

  function applyValues($item, fn, values) {
    _.each(values, function(value, key) {
      var $element = $item.find('data-' + apos.cssName(key));
      if (_.isArray(value)) {
        var $elements = [];
        var $e;
        for (var i = 1; (i < value.length); i++) {
          if (i === 0) {
            $e = $element;
          } else {
            $e = $element.clone();
            $element.after($e);
          }
          $elements.push($e);
        }
        for (i = 0; (i < value.length); i++) {
          applyPropertyValue($elements[i], fn, value[i]);
        }
        if (!value.length) {
          // Zero repetitions = remove the element
          $element.remove();
        }
      } else {
        applyPropertyValue($element, fn, value);
      }
    });
  }

  function text($item, value) {
    $item.text(value);
  }

  function html($item, value) {
    $item.html(value);
  }

  if (options.text) {
    applyValues($item, text, options.text);
  }

  if (options.html) {
    applyValues($item, html, options.html);
  }

  return $item;
};

// CONVENIENCES

// Enhance a plaintext date field with a nice jquery ui date widget.
// Just pass a jquery object referring to the text element as the
// first argument.
//
// Uses the YYYY-MM-DD format we use on the back end.
//
// If $minFor is set, any date selected for $el becomes the
// minimum date for $minFor. For instance, start_date should be the
// minimum date for the end_date field.
//
// Similarly, if $maxFor is set, any date selected for $el becomes the maximum
// date for $maxFor.

apos.enhanceDate = function($el, options) {
  if (!options) {
    options = {};
  }
  $el.datepicker({
    defaultDate: "+0w",
    dateFormat: 'yy-mm-dd',
    changeMonth: true,
    numberOfMonths: 1,
    onClose: function(selectedDate) {
      if (options.$minFor) {
        options.$minFor.datepicker( "option", "minDate", selectedDate);
      }
      if (options.$maxFor) {
        options.$maxFor.datepicker( "option", "maxDate", selectedDate);
      }
    }
  });
};

// Accepts a time in 24-hour HH:MM:SS format and returns a time
// in the user's preferred format as determined by apos.data.timeFormat,
// which may be either 24 or 12. Useful to allow 12-hour format editing
// of times previously saved in the 24-hour format (always used on the back end).
// Seconds are not included in the returned value unless options.seconds is
// explicitly true. If options.timeFormat is set to 24 or 12, that format is
// used, otherwise apos.data.timeFormat is consulted, which allows the format
// to be pushed to the browser via apos.pushGlobalData on the server side
//
// For convenience, the values null, undefined and empty string are returned as
// themselves rather than throwing an exception. This is useful when the absence of any
// setting is an acceptable value.
apos.formatTime = function(time, options) {
  if ((time === null) || (time === undefined) || (time === '')) {
    return time;
  }
  if (!options) {
    options = {};
  }
  var timeFormat = options.timeFormat || apos.data.timeFormat || 12;
  var showSeconds = options.seconds || false;
  var matches, hours, minutes, seconds, tail;
  if (apos.data.timeFormat === 24) {
    if (showSeconds) {
      return time;
    } else {
      matches = time.match(/^(\d+):(\d+)(:(\d+))?$/);
      if (!matches) {
        return '';
      }
      return matches[1] + ':' + matches[2];
    }
  } else {
    matches = time.match(/^(\d+):(\d+)(:(\d+))?$/);
    if (!matches) {
      return '';
    }
    hours = parseInt(matches[1], 10);
    minutes = matches[2];
    seconds = matches[3];
    tail = minutes;
    if (showSeconds) {
      tail += ':' + seconds;
    }
    if (hours < 1) {
      return '12:' + tail + 'am';
    }
    if (hours < 12) {
      return apos.padInteger(hours, 2) + ':' + tail + 'am';
    }
    if (hours === 12) {
      return '12:' + tail + 'pm';
    }
    hours -= 12;
    return apos.padInteger(hours, 2) + ':' + tail + 'pm';
  }
};

// KEEP IN SYNC WITH SERVER SIDE VERSION IN apostrophe.js
//
// Convert a name to camel case.
//
// Useful in converting CSV with friendly headings into sensible property names.
//
// Only digits and ASCII letters remain.
//
// Anything that isn't a digit or an ASCII letter prompts the next character
// to be uppercase. Existing uppercase letters also trigger uppercase, unless
// they are the first character; this preserves existing camelCase names.

apos.camelName = function(s) {
  var i;
  var n = '';
  var nextUp = false;
  for (i = 0; (i < s.length); i++) {
    var c = s.charAt(i);
    // If the next character is already uppercase, preserve that, unless
    // it is the first character
    if ((i > 0) && c.match(/[A-Z]/)) {
      nextUp = true;
    }
    if (c.match(/[A-Za-z0-9]/)) {
      if (nextUp) {
        n += c.toUpperCase();
        nextUp = false;
      } else {
        n += c.toLowerCase();
      }
    } else {
      nextUp = true;
    }
  }
  return n;
};

// Convert everything else to a hyphenated css name. Not especially fast,
// hopefully you only do this during initialization and remember the result
// KEEP IN SYNC WITH SERVER SIDE VERSION in apostrophe.js
apos.cssName = function(camel) {
  var i;
  var css = '';
  var dash = false;
  for (i = 0; (i < camel.length); i++) {
    var c = camel.charAt(i);
    var lower = ((c >= 'a') && (c <= 'z'));
    var upper = ((c >= 'A') && (c <= 'Z'));
    var digit = ((c >= '0') && (c <= '9'));
    if (!(lower || upper || digit)) {
      dash = true;
      continue;
    }
    if (upper) {
      if (i > 0) {
        dash = true;
      }
      c = c.toLowerCase();
    }
    if (dash) {
      css += '-';
      dash = false;
    }
    css += c;
  }
  return css;
};

// Create an event name from one or more strings. The original strings can be
// CSS names or camelized names, it makes no difference. The end result
// is always in a consistent format.
//
// Examples:
//
// apos.eventName('aposChange', 'blog') ---> aposChangeBlog
// apos.eventName('aposChangeEvents') ---> aposChangeEvents
// apos.eventName('apos-jump-gleefully') ---> aposJumpGleefully
//
// It doesn't matter how many arguments you pass. Each new argument
// is treated as a word boundary.
//
// This method is often useful both when triggering and when listening.
// No need to remember the correct way to construct an event name.

apos.eventName = function() {
  var args = Array.prototype.slice.call(arguments, 0);
  return apos.camelName(args.join('-'));
};

// Do something after control returns to the browser (after
// you return from whatever event handler you're in). In old
// browsers the setTimeout(fn, 0) technique is used. In the
// latest browsers setImmediate is used, because it's
// faster (although it has a confusing name).
//
// May also be called with two arguments, `after` and `fn`.
// If `after` is false, fn is called immediately. Otherwise
// fn is called later as described above.

apos.afterYield = function(fn) {
  var after = true;
  if (arguments.length === 2) {
    fn = arguments[1];
    after = arguments[0];
  }
  if (!after) {
    return fn();
  }
  if (window.setImmediate) {
    return window.setImmediate(fn);
  } else {
    return setTimeout(fn, 0);
  }
};

// Widget ids should be valid names for javascript variables, just in case
// we find that useful, so avoid hyphens

apos.generateId = function() {
  return 'w' + Math.floor(Math.random() * 1000000000) + Math.floor(Math.random() * 1000000000);
};

// mustache.js solution to escaping HTML (not URLs)
apos.entityMap = {
  "&": "&amp;",
  "<": "&lt;",
  ">": "&gt;",
  '"': '&quot;',
  "'": '&#39;',
  "/": '&#x2F;'
};

apos.escapeHtml = function(string) {
  return String(string).replace(/[&<>"'\/]/g, function (s) {
    return apos.entityMap[s];
  });
};

// String.replace does NOT do this
// Regexps can but they can't be trusted with unicode ):
// Keep in sync with server side version

apos.globalReplace = function(haystack, needle, replacement) {
  var result = '';
  while (true) {
    if (!haystack.length) {
      return result;
    }
    var index = haystack.indexOf(needle);
    if (index === -1) {
      result += haystack;
      return result;
    }
    result += haystack.substr(0, index);
    result += replacement;
    haystack = haystack.substr(index + needle.length);
  }
};

// pad an integer with leading zeroes, creating a string
apos.padInteger = function(i, places) {
  var s = i + '';
  while (s.length < places) {
    s = '0' + s;
  }
  return s;
};

/**
 * Capitalize the first letter of a string
 */
apos.capitalizeFirst = function(s) {
  return s.charAt(0).toUpperCase() + s.substr(1);
};

// Upgrade our CSS, JS and DOM templates to meet the requirements of another
// "scene" without refreshing the page, then run a callback. For instance:
//
// apos.requireScene('user', function() {
//   // Code inside here can assume all the good stuff is available
// });
//
// This method is smart enough not to do any expensive work if the user
// is already logged in or has already upgraded in the lifetime of this page.

apos.requireScene = function(scene, callback) {
  // Synchronously loading JS and CSS and HTML is hard! Apostrophe mostly
  // avoids it, because the big kids are still fighting about requirejs
  // versus browserify, but when we upgrade the scene to let an anon user
  // play with schema-driven forms, we need to load a bunch of JS and CSS
  // and HTML in the right order! What will we do?
  //
  // We'll let the server send us a brick of CSS, a brick of JS, and a
  // brick of HTML, and we'll smack the CSS and HTML into the DOM,
  // wait for DOMready, and run the JS with eval.
  //
  // This way the server does most of the work, calculating which CSS, JS
  // and HTML template files aren't yet in browserland, and the order of
  // loading within JS-land is reallllly clear.

  if (apos.scene === scene) {
    return callback(null);
  }

  apos.globalBusy(true);

  $.jsonCall('/apos/upgrade-scene',
    {
      from: apos.scene,
      to: scene
    },
    function(result) {
      if ((!result) || (result.status !== 'ok')) {
        apos.globalBusy(false);
        return callback('error');
      }
      if (result.css.length) {
        $("<style>" + result.css + "</style>").appendTo('head');
      }
      if (result.html.length) {
        $('body').append(result.html);
      }
      $('body').one('aposSceneChange', function(e, scene) {
        apos.globalBusy(false);
        return callback(null);
      });
      $(function() {
        // Run it in the window context so it can see apos, etc.
        $.globalEval(result.js);
      });
    }
  );
};

// If the aposAfterLogin cookie is set and we are logged in,
// clear the cookie and redirect as appropriate. Called on DOMready,
// and also on the fly after anything that implicitly logs the user in.

// This is now mainly relevant for the "apply" feature and other situations
// where login does not involve a hard page refresh. For bc reasons we
// should not remove it in any case in the 0.5.x series. -Tom

apos.afterLogin = function() {
  var afterLogin = $.cookie('aposAfterLogin');
  if (afterLogin && apos.data.user) {
    $.removeCookie('aposAfterLogin', { path: '/' });
    // We can't just stuff afterLogin in window.location.href because
    // the browser won't refresh the page if it happens to be the current page,
    // and what we really want is all the changes in the outerLayout that
    // occur when logged in. So stuff a cache buster into the URL

    var offset = afterLogin.indexOf('#');
    if (offset === -1) {
      offset = afterLogin.length;
    }
    var insert = 'apcb=' + apos.generateId();
    if (afterLogin.match(/\?/)) {
      insert = '&' + insert;
    } else {
      insert = '?' + insert;
    }
    afterLogin = afterLogin.substr(0, offset) + insert + afterLogin.substr(offset);
    window.location.href = afterLogin;
  }
};

// Status of the shift key. Automatically updated.
apos.shiftActive = false;

// Extend selectize to initiate select options on startup.
// This will allow us to show fields from the default value
$.extend(Selectize.prototype, {
    superSetup: Selectize.prototype.setup,
    setup: function() {
        this.superSetup();
        this.refreshOptions(false);
    }
});

apos.on('enhance', function($el) {
  // Selectize - Single Select
  $el.find('select[data-selectize]:not(.apos-template select[data-selectize], [select="multiple"])').selectize({
    create: false,
    // sortField: 'text',
    dataAttr: 'data-extra',
    searchField: ['label', 'value'],
    valueField: 'value',
    labelField: 'label',

    // We need to render custom templates to include our data-extra fields.
    //
    // If you need to include extra fields on a select option
    // format a JSON string in 'data-extra' like this:
    //
    // <option data-extra='{ "myField": "thing" }' > Label </option>
    //
    // -matt
    render: {
      item: function(data) {
        var attrs = ' data-value="'+data.value+'"';
        for (key in _.omit(data, ['value', 'label', '$order'])) {
          attrs = attrs + ' data-' + key + '="' + data[key] + '"';
        }
        return '<div data-selected ' + attrs + ' class="item">' + data.label + '</div>';
      },
      option: function(data) {
        var attrs = 'data-value="'+data.value+'"';
        for (key in _.omit(data, ['value', 'label', '$order'])) {
          attrs = attrs + ' data-' + key + '="' + data[key] + '"';
        }
        return '<div data-selectable ' + attrs + ' class="option">' + data.label + '</div>';
      }
    }
  });

  // Selectize - Multi Select
  $el.find('select[data-selectize][select="multiple"]:not(.apos-template select[data-selectize])').selectize({
    maxItems: null,
    delimiter: ', ',
  });

});

// Search for a tab and activate it, within the set of tabs
// that encloses $el (which may be $el itself). A set of tabs
// is currently identified by the apos-modal-tabs CSS class.
// Tab buttons have a data-tab attribute, which matches
// the data-tab-id attribute of a tab.

apos.activateTab = function($el, tabId) {
  $el.closest('.apos-modal-tabs').find('.apos-active').removeClass('apos-active');
  $el.closest('.apos-modal-tabs').find('[data-tab-id="' + tabId + '"]').addClass('apos-active');
  $el.closest('.apos-modal-tabs').find('[data-tab="' + tabId + '"]').addClass('apos-active');
};

// Everything in this DOMready block must be an event handler
// on 'body', optionally filtered to apply to specific elements,
// so that it can work on elements that don't exist yet.

$(function() {
  // Enable toggles. Note the use of $('body').on('click', 'selector'...)
  // to avoid problems with elements added later
  $('body').on('click', '.apos-accordion-title', function(event){
    // $(this).parent().find('.apos-accordion-items').toggleClass('open');
    var opened;
    if($(this).parent().hasClass('open')){
      opened = true;
    }
    $('body').trigger('aposCloseMenus');
    if (!opened){
      $(this).parent().toggleClass('open');
      $('.apos-admin-bar').addClass('item-open');
    }

    //$(this).parent().siblings().removeClass('open');
  });

  // power-user modal login
  $('body').on('keydown', function(e) {
    if (apos.shiftActive === true && e.keyCode === 27) {
      if (apos.data.user) {
        apos.modalFromTemplate($('.apos-modal-logout'), { naturalSubmit: true });
      } else {
        apos.modalFromTemplate($('.apos-modal-login'), { naturalSubmit: true });
      }
    }
  })

  $('body').on('click', '.apos-preview-toggle', function(event){
    $('.apos-preview-toggle').toggleClass('previewing');
    $('body').toggleClass('previewing');
  });

  // Close menus when an item is picked please!
  $('body').on('click', '.apos-accordion-items .apos-control', function() {
    $('body').trigger('aposCloseMenus');
  });

  //Call for when media or tag editor is opened
  $('body').on('click', '.apos-admin-bar-item > .apos-button', function(){
    $('.apos-admin-bar').addClass('item-open');
    $('body').trigger('aposCloseMenus');
  });

  $('body').on('aposCloseMenus', function(){
    $('.apos-admin-bar-item').removeClass('open');
    $('.apos-admin-bar').removeClass('item-open');
  });

  //sets up listeners for tabbed modals
  $('body').on('click', '.apos-modal-tab-title', function() {
    apos.activateTab($(this), $(this).attr('data-tab'));
  });

  // Progressively enhance all elements present on the page at DOMready
  apos.emit('enhance', $('body'));

  // If the aposAfterLogin cookie is set and we are logged in,
  // clear the cookie and redirect as appropriate.

  apos.afterLogin();

  // If the URL ends in #skipdown, locate the element with the
  // attribute data-skip-down-to and scroll to it, then remove
  // #skipdown from the URL. Useful for "poor man's AJAX" situations
  // where a page refresh is needed but you don't want the user to
  // be forced to scroll past the logo, etc. again.

  if (document.location.hash === '#skipdown') {
    document.location.hash = '';
    // slice off the remaining '#' in modern browsers
    if (window.history && (typeof window.history.replaceState === 'function')) {
      history.replaceState({}, '', window.location.href.slice(0, -1));
    }
    // Must yield first or this has no effect in Chrome.
    apos.afterYield(function() {
      $('html, body').scrollTop($('[data-skip-down-to]').offset().top - 50);
    });
  }

  // If the URL ends in: #click-whatever
  //
  // ... Then we locate an element with the attribute data-whatever,
  // and trigger a click event on it.
  //
  // This is useful for resuming an activity after requiring the user to log in.
  //
  // Waiting long enough for both the click and the autoscroll to work is
  // tricky. We need to yield beyond DOMready so that other code installing click
  // handlers on DOMready has had time to do so. And we need to yield a little
  // extra time or the browser will crush our efforts to set scrollTop based on
  // its own idea of where we are on the page (at least in Chrome). ):

  setTimeout(function() {
    var hash = window.location.hash;
    var matches = hash.match(/^\#click\-(.*)$/);
    if (matches) {
      var $element = $('[data-' + matches[1] + ']');
      if ($element.length) {
        // Scroll back to the right neighborhood
        var offset = $element.offset();
        var scrollTop = offset.top - 100;
        $('html, body').scrollTop(scrollTop);
        // Now carry out the action
        $('[data-' + matches[1] + ']').trigger('click');
      }
    }
  }, 200);
});

apos.enableShift = function() {
  $body = $('body');
  $body.keydown(function(e) {
    if (e.keyCode === 16) {
      apos.shiftActive = true;
      apos.emit('shiftDown', e);
    }
  });

  $body.keyup(function(e) {
    if (e.keyCode === 16) {
      apos.shiftActive = false;
      apos.emit('shiftUp', e);
    }
  });
};

apos.prefixAjax = function(prefix) {
  // If Apostrophe has a global URL prefix, patch
  // jQuery's AJAX capabilities to prepend that prefix
  // to any non-absolute URL

  if (prefix) {
    $.ajaxPrefilter(function(options, originalOptions, jqXHR) {
      if (options.url) {
        if (!options.url.match(/^[a-zA-Z]+:/))
        {
          options.url = prefix + options.url;
        }
      }
      return;
    });
  }
};

// Redirect correctly to the given location on the
// Apostrophe site, even if the prefix option is in use
// (you should provide a non-prefixed path)

apos.redirect = function(slug) {
  var href = apos.data.prefix + slug;
  if (href === window.location.href) {
    window.location.reload();
  } else {
    window.location.href = href;
  }
};

apos._globalBusyCounter = 0;

// If state is true, the interface changes to
// indicate Apostrophe is busy loading a modal
// dialog or other experience that preempts other
// activities. If state is false, the interface
// is unlocked. Calls may be nested and the
// interface will not unlock until all
// locks are released.
//
// See also apos.busy for interactions that
// only need to indicate that one particular
// element is busy.

apos.globalBusy = function(state) {
  if (state) {
    apos._globalBusyCounter++;
    if (apos._globalBusyCounter === 1) {
      // Newly busy
      lock();
    }
  } else {
    apos._globalBusyCounter--;
    if (!apos._globalBusyCounter) {
      // newly free
      unlock();
    }
  }
  function lock() {
    var $freezer = $('<div class="apos-global-busy"></div>');
    $('body').append($freezer);
  }
  function unlock() {
    $('.apos-global-busy').remove();
  }
};

$(function() {
  // Do these late so that other code has a chance to override
  apos.afterYield(function() {
    apos.enableShift();
  });
});<|MERGE_RESOLUTION|>--- conflicted
+++ resolved
@@ -8,11 +8,7 @@
 
 var apos = window.apos;
 
-<<<<<<< HEAD
-apos.version = "0.5.312";
-=======
 apos.version = "0.5.324";
->>>>>>> 0b619469
 
 apos.handlers = {};
 
