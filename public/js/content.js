/* jshint undef: true */
/* global $, _ */
/* global alert, prompt */

if (!window.apos) {
  window.apos = {};
}

var apos = window.apos;

// An extensible way to fire up javascript-powered players for
// the normal views of widgets that need them

apos.enablePlayers = function(sel) {
  if (!sel) {
    sel = 'body';
  }
  $(sel).find('.apos-widget').each(function() {
<<<<<<< HEAD
    var $el = $(this);

    // TODO why did this get commented out?
    if($el.closest('.apos-no-player').length) {
      //return;
    }
=======
    var $widget = $(this);
    
    if($widget.closest('.apos-no-player').length) {
      return;
    };
>>>>>>> d360838a

    var type = $el.attr('data-type');
    if (apos.widgetPlayers[type]) {
      apos.widgetPlayers[type]($el);
    }
  });
};

// When apos.change('blog') is invoked, the following things happen:
//
// 1. All elements wih the data-apos-trigger-blog attribute receive an
// apos-change-blog jQuery event.
//
// 2. The main content area (the data-apos-refreshable div) is
// refreshed via an AJAX request, without refreshing the entire page.
// This occurs without regard to the `what` parameter because there are
// too many ways that the main content area can be influenced by any
// change made via the admin bar. It's simplest to refresh the
// entire content zone and still much faster than a page refresh.
//
// Note that this means there is no point in using data-apos-trigger-blog
// attributes in the main content area. Those are mainly useful in dialogs
// created by the admin bar, for instance to refresh the "manage" dialog
// when an edit or delete operation succeeds.

apos.change = function(what) {
  var sel = '[data-apos-trigger-' + what + ']';
  $(sel).each(function() {
    var $el = $(this);
    $(this).trigger('apos-change-' + what);
  });
  $.get(window.location.href, { apos_refresh: apos.generateId() }, function(data) {
    // Make sure we run scripts in the returned HTML
    $('[data-apos-refreshable]').html($.parseHTML(data, document, true));
  });
};

// Given a page object retrieved from the server (such as a blog post) and an
// area name, return the first image object found in that area, or undefined
// if there is none. TODO: make it possible for more widget types to declare that they
// contain this sort of thing. Right now it only looks at slideshows.
//
// This method is for situations where you want to show an image dynamically on the
// browser side. More typically we render views on the server side, but there are
// times when this is convenient.

apos.getFirstImage = function(page, areaName) {
  if (!page.areas[areaName]) {
    return undefined;
  }
  var area = page.areas[areaName];
  var item = _.find(area.items, function(item) {
    return item.type === 'slideshow';
  });
  if (!item) {
    return undefined;
  }
  if (item.items.length) {
    return item.items[0];
  }
  return undefined;
};

// Given a file object (as found in a slideshow widget for instance),
// return the file URL. If options.size is set, return the URL for
// that size (one-third, one-half, two-thirds, full). full is
// "full width" (1140px), not the original. For the original, don't pass size
apos.filePath = function(file, options) {
  var path = apos.data.uploadsUrl + '/files/' + file._id + '-' + file.name;
  if (!options) {
    options = {};
  }
  if (options.size) {
    path += '.' + options.size;
  }
  // NOTE: the crop must actually exist already, you can't just invent them
  // browser-side without the crop API never having come into play
  if (file.crop) {
    var c = file.crop;
    path += '.' + c.left + '.' + c.top + '.' + c.width + '.' + c.height;
  }
  return path + '.' + file.extension;
};

apos.widgetPlayers = {};

apos.widgetPlayers.slideshow = function($el)
{
  // Use our jQuery slideshow plugin
  $el.projector();
};

// The video player replaces a thumbnail with
// a suitable player via apos's oembed proxy

apos.widgetPlayers.video = function($el)
{
  var videoUrl = $el.attr('data-video');
  $.get('/apos/oembed', { url: videoUrl }, function(data) {
    // Wait until the thumbnail image size is available otherwise we'll
    // get a tiny size for the widget
    $el.imagesReady(function() {
      var e = $(data.html);
      e.removeAttr('width');
      e.removeAttr('height');
      e.width($el.width());
      e.height($el.height());
      $el.html(e);
    });
  });
};

// MODALS AND TEMPLATES

apos._modalStack = [];

apos._modalInitialized = false;

// We have a stack of modals going, we want to add a blackout to the
// previous one, or the body if this is the first modal
apos.getTopModalOrBody = function() {
  return $(apos._modalStack.length ? apos._modalStack[apos._modalStack.length - 1] : 'body');
};

// Be sure to read about apos.modalFromTemplate too, as that is usually
// the easiest way to present a modal.

// apos.modal displays the element specified by sel as a modal dialog. Goes 
// away when the user clicks .apos-save or .apos-cancel, or submits the form
// element in the modal (implicitly saving), or presses escape.

// options.init can be an async function to populate the
// modal with content (usually used with apos.modalFromTemplate, below).
// If you pass an error as the first argument to the callback the
// modal will not appear and options.afterHide will be triggered immediately.
// Don't forget to call the callback. 
//
// Note that apos.modal is guaranteed to return *before* options.init is called, 
// so you can refer to $el in a closure. This is useful if you are using
// apos.modalFromTemplate to create $el.

// options.afterHide can be an asynchronous function to do something
// after the modal is dismissed (for any reason, whether saved or cancelled), 
// like removing it from the DOM if that is appropriate.
// Don't forget to call the callback. Currently passing an error
// to the afterHide callback has no effect.

// options.save can be an asynchronous function to do something after
// .apos-save is clicked (or enter is pressed in the only text field).
// It is invoked before afterHide. If you pass an error to the callback,
// the modal is NOT dismissed, allowing you to do validation. If it does
// not exist then the save button has no hardwired function (and need not be present).

// If you wish to dismiss the dialog for any other reason, just trigger
// an event on the modal dialog element:

// $el.trigger('aposModalHide')

// Focus is automatically given to the first visible form element
// that does not have the apos-filter class.

// Modals may be nested and the right thing will happen.

apos.modal = function(sel, options) {

  if (!apos._modalInitialized) {
    apos._modalInitialized = true;
    // Just ONE event handler for the escape key so we don't have
    // modals falling all over themselves to hide each other
    // consecutively.

    // Escape key should dismiss the top modal, if any

    $(document).on('keyup.aposModal', function(e) {
      if (e.keyCode === 27) {
        var topModal = apos.getTopModalOrBody();
        if (topModal.filter('.apos-modal')) {
          topModal.trigger('aposModalHide');
          return false;
        } else {
          return true;
        }
      }
      return true;
    });
  }

  var $el = $(sel);

  if (!options) {
    options = {};
  }

  _.defaults(options, {
    init: function(callback) {callback(null);},
    save: function(callback) {callback(null);},
    afterHide: function(callback) {callback(null);}
  });

  $el.on('aposModalHide', function() {
    // TODO consider what to do if this modal is not the top.
    // It's tricky because some need to be removed rather than
    // merely hid. However we don't currently dismiss modals other
    // than the top, so...

    // Reset scroll position to what it was before this modal opened.
    // Really awesome if you scrolled while using the modal
    var $current = apos.getTopModalOrBody();
    if ($current.data('aposSavedScrollTop') !== undefined) {
      $(window).scrollTop($current.data('aposSavedScrollTop'));
    }

    apos._modalStack.pop();
    var blackoutContext = apos.getTopModalOrBody();
    var blackout = blackoutContext.find('.apos-modal-blackout');
    if (blackout.data('interval')) {
      clearInterval(blackout.data('interval'));
    }
    blackout.remove();
    $el.hide();
    apos.popSelection();
    options.afterHide(function(err) {
      return;
    });
  });

  function hideModal() {
    $el.trigger('aposModalHide');
    return false;
  }

  function saveModal(next) {
    options.save(function(err) {
      if(!err) {
        hideModal();
        if (next) {
          options.next();
        }
      }
    });
  }

  // Enter key driven submits of the form should act like a click on the save button,
  // do not try to submit the form old-school
  $el.on('submit', 'form', function() {
    saveModal();
    return false;
  });

  $el.on('click', '.apos-cancel', hideModal);

  $el.on('click', '.apos-save', function() {
    var $button = $(this);
    saveModal($button.is('[data-next]'));
    return false;
  });

  apos.afterYield(function() {
    options.init(function(err) {
      if (err) {
        hideModal();
        return;
      }
      apos.pushSelection();

      // Black out the document or the top modal if there already is one.
      // If we are blacking out the body height: 100% won't cover the entire document,
      // so address that by tracking the document height with an interval timer
      var blackoutContext = apos.getTopModalOrBody();
      var blackout = $('<div class="apos-modal-blackout"></div>');
      if (blackoutContext.prop('tagName') === 'BODY') {
        var interval = setInterval(function() {
          var contextHeight = $(document).height();
          if (blackout.height() !== contextHeight) {
            blackout.height(contextHeight);
          }
          blackout.data('interval', interval);
        }, 200);
      }
      blackoutContext.append(blackout);
      // Remember scroll top so we can easily get back
      $el.data('aposSavedScrollTop', $(window).scrollTop());
      apos._modalStack.push($el);
      $('body').append($el);
      $el.offset({ top: $('body').scrollTop() + 100, left: ($(window).width() - $el.outerWidth()) / 2 });
      $el.show();
      // Give the focus to the first form element. (Would be nice to
      // respect tabindex if it's present, but it's rare that
      // anybody bothers)
      $el.find("form:not(.apos-filter) :input:visible:enabled:first").focus();
    });
  });

  return $el;
};

// Clone the element matching the specified selector that
// also has the apos-template class, remove the apos-template
// class from the clone, and present it as a modal. This is a
// highly convenient way to present modals based on templates
// present in the DOM (note that the .apos-template class hides
// things until they are cloned). Accepts the same options as
// apos.modal, above. Returns a jquery object referring
// to the modal dialog element. Note that this method always
// returns *before* the init method is invoked.

apos.modalFromTemplate = function(sel, options) {

  var $el = apos.fromTemplate(sel);

  // Make sure they can provide their own afterHide
  // option, and that we don't remove $el until
  // after it invokes its callback

  var afterAfterHide = options.afterHide;
  if (!afterAfterHide) {
    afterAfterHide = function(callback) {
      return callback(null);
    };
  }
  options.afterHide = function(callback) {
    afterAfterHide(function(err) {
      $el.remove();
      return callback(err);
    });
  };

  return apos.modal($el, options);
};

// Clone the element matching the selector which also has the
// .apos-template class, remove the apos-template class from the clone, and
// return the clone. This is convenient for turning invisible templates
// already present in the DOM into elements ready to add to the document.
//
// Options are available to populate the newly returned element with content.
// If options.text is { label: '<bob>' }, fromTemplate will look for a descendant
// with the data-label attribute and set its text to <bob> (escaping < and > properly).
//
// If options.text is { address: { street: '569 South St' } },
// fromTemplate will first look for the data-address element, and then
// look for the data-street element within that and populate it with the
// string 569 South St. You may pass as many properties as you wish,
// nested as deeply as you wish.
//
// For easier JavaScript coding, properties are automatically converted from
// camel case to hyphenation. For instance, the property userName will be
// applied to the element with the attribute data-user-name.
//
// If options.text is { name: [ 'Jane', 'John', 'Bob' ] }, the
// element with the data-name property will be repeated three times, for a total of
// three copies given the text Jane, John and Bob.
//
// options.html functions exactly like options.text, except that the
// value of each property is applied as HTML markup rather than as plaintext.
// That is, if options.html is { body: '<h1>bob</h1>' },
// fromTemplate will look for an element with the data-body attribute
// and set its content to the markup <h1>bob</h1> (which will create an
// h1 element). You may nest and repeat elements just as you do with options.text.
//
// Since not every situation is covered by these options, you may wish to
// simply nest templates and manipulate things directly with jQuery. For instance,
// an li list item template can be present inside a ul list template. Just call
// apos.fromTemplate again to start making clones of the inner template and adding
// them as appropriate. It is often convenient to remove() the inner template
// first so that you don't have to filter it out when manipulating list items.

apos.fromTemplate = function(sel, options) {
  options = options || {};

  var $item = $(sel).filter('.apos-template:first').clone();
  $item.removeClass('apos-template');

  function applyPropertyValue($element, fn, value) {
    if (typeof(value) === 'object') {
      applyValues($element, fn, value);
    } else {
      fn($item, value);
    }
  }

  function applyValues($item, fn, values) {
    _.each(values, function(value, key) {
      var $element = $item.find('data-' + apos.cssName(key));
      if (_.isArray(value)) {
        var $elements = [];
        var $e;
        for (var i = 1; (i < value.length); i++) {
          if (i === 0) {
            $e = $element;
          } else {
            $e = $element.clone();
            $element.after($e);
          }
          $elements.push($e);
        }
        for (i = 0; (i < value.length); i++) {
          applyPropertyValue($elements[i], fn, value[i]);
        }
        if (!value.length) {
          // Zero repetitions = remove the element
          $element.remove();
        }
      } else {
        applyPropertyValue($element, fn, value);
      }
    });
  }

  function text($item, value) {
    $item.text(value);
  }

  function html($item, value) {
    $item.html(value);
  }

  if (options.text) {
    applyValues($item, text, options.text);
  }

  if (options.html) {
    applyValues($item, html, options.html);
  }

  return $item;
};

// CONVENIENCES

// Enhance a plaintext date field with a nice jquery ui date widget.
// Just pass a jquery object referring to the text element as the
// first argument.
//
// Uses the YYYY-MM-DD format we use on the back end.
//
// If $minFor is set, any date selected for $el becomes the
// minimum date for $minFor. For instance, start_date should be the
// minimum date for the end_date field.
//
// Similarly, if $maxFor is set, any date selected for $el becomes the maximum
// date for $maxFor.

apos.enhanceDate = function($el, options) {
  if (!options) {
    options = {};
  }
  $el.datepicker({
    defaultDate: "+0w",
    dateFormat: 'yy-mm-dd',
    changeMonth: true,
    numberOfMonths: 1,
    onClose: function(selectedDate) {
      if (options.$minFor) {
        options.$minFor.datepicker( "option", "minDate", selectedDate);
      }
      if (options.$maxFor) {
        options.$maxFor.datepicker( "option", "maxDate", selectedDate);
      }
    }
  });
};

// Accepts a time in 24-hour HH:MM:SS format and returns a time
// in the user's preferred format as determined by apos.data.timeFormat,
// which may be either 24 or 12. Useful to allow 12-hour format editing
// of times previously saved in the 24-hour format (always used on the back end).
// Seconds are not included in the returned value unless options.seconds is
// explicitly true. If options.timeFormat is set to 24 or 12, that format is
// used, otherwise apos.data.timeFormat is consulted, which allows the format
// to be pushed to the browser via apos.pushGlobalData on the server side
//
// For convenience, the values null, undefined and empty string are returned as
// themselves rather than throwing an exception. This is useful when the absence of any
// setting is an acceptable value.
apos.formatTime = function(time, options) {
  if ((time === null) || (time === undefined) || (time === '')) {
    return time;
  }
  if (!options) {
    options = {};
  }
  var timeFormat = options.timeFormat || apos.data.timeFormat || 12;
  var showSeconds = options.seconds || false;
  var matches, hours, minutes, seconds, tail;
  if (apos.data.timeFormat === 24) {
    if (showSeconds) {
      return time;
    } else {
      matches = time.match(/^(\d+):(\d+)(:(\d+))?$/);
      return matches[1] + ':' + matches[2];
    }
  } else {
    matches = time.match(/^(\d+):(\d+)(:(\d+))?$/);
    hours = parseInt(matches[1], 10);
    minutes = matches[2];
    seconds = matches[3];
    tail = minutes;
    if (showSeconds) {
      tail += ':' + seconds;
    }
    if (hours < 1) {
      return '12:' + tail + 'am';
    }
    if (hours < 12) {
      return apos.padInteger(hours, 2) + ':' + tail + 'am';
    }
    if (hours === 12) {
      return '12:' + tail + 'pm';
    }
    hours -= 12;
    return apos.padInteger(hours, 2) + ':' + tail + 'pm';
  }
};

// KEEP IN SYNC WITH SERVER SIDE VERSION IN apostrophe.js
//
// Convert a name to camel case. Only digits and ASCII letters remain.
// Anything that isn't a digit or an ASCII letter prompts the next character
// to be uppercase. Useful in converting CSV with friendly headings into
// sensible property names
apos.camelName = function(s) {
  var i;
  var n = '';
  var nextUp = false;
  for (i = 0; (i < s.length); i++) {
    var c = s.charAt(i);
    if (c.match(/[A-Za-z0-9]/)) {
      if (nextUp) {
        n += c.toUpperCase();
        nextUp = false;
      } else {
        n += c.toLowerCase();
      }
    } else {
      nextUp = true;
    }
  }
  return n;
};

// Convert everything else to a hyphenated css name. Not especially fast,
// hopefully you only do this during initialization and remember the result
// KEEP IN SYNC WITH SERVER SIDE VERSION in apostrophe.js
apos.cssName = function(camel) {
  var i;
  var css = '';
  var dash = false;
  for (i = 0; (i < camel.length); i++) {
    var c = camel.charAt(i);
    var lower = ((c >= 'a') && (c <= 'z'));
    var upper = ((c >= 'A') && (c <= 'Z'));
    var digit = ((c >= '0') && (c <= '9'));
    if (!(lower || upper || digit)) {
      dash = true;
      continue;
    }
    if (upper) {
      if (i > 0) {
        dash = true;
      }
      c = c.toLowerCase();
    }
    if (dash) {
      css += '-';
      dash = false;
    }
    css += c;
  }
  return css;
};

// Do something after control returns to the browser (after you return from
// whatever event handler you're in). In old browsers the setTimeout(fn, 0)
// technique is used. In the latest browsers setImmediate is used, because
// it's faster (although it has a confusing name)

apos.afterYield = function(fn) {
  if (window.setImmediate) {
    return window.setImmediate(fn);
  } else {
    return setTimeout(fn, 0);
  }
};

// Widget ids should be valid names for javascript variables, just in case
// we find that useful, so avoid hyphens

apos.generateId = function() {
  return 'w' + Math.floor(Math.random() * 1000000000) + Math.floor(Math.random() * 1000000000);
};

// mustache.js solution to escaping HTML (not URLs)
apos.entityMap = {
  "&": "&amp;",
  "<": "&lt;",
  ">": "&gt;",
  '"': '&quot;',
  "'": '&#39;',
  "/": '&#x2F;'
};

apos.escapeHtml = function(string) {
  return String(string).replace(/[&<>"'\/]/g, function (s) {
    return apos.entityMap[s];
  });
};

// String.replace does NOT do this
// Regexps can but they can't be trusted with unicode ):
// Keep in sync with server side version

apos.globalReplace = function(haystack, needle, replacement) {
  var result = '';
  while (true) {
    if (!haystack.length) {
      return result;
    }
    var index = haystack.indexOf(needle);
    if (index === -1) {
      result += haystack;
      return result;
    }
    result += haystack.substr(0, index);
    result += replacement;
    haystack = haystack.substr(index + needle.length);
  }
};

// pad an integer with leading zeroes, creating a string
apos.padInteger = function(i, places) {
  var s = i + '';
  while (s.length < places) {
    s = '0' + s;
  }
  return s;
};
<|MERGE_RESOLUTION|>--- conflicted
+++ resolved
@@ -16,20 +16,12 @@
     sel = 'body';
   }
   $(sel).find('.apos-widget').each(function() {
-<<<<<<< HEAD
     var $el = $(this);
 
-    // TODO why did this get commented out?
+    // TODO switch this to a jsonOption
     if($el.closest('.apos-no-player').length) {
-      //return;
-    }
-=======
-    var $widget = $(this);
-    
-    if($widget.closest('.apos-no-player').length) {
       return;
-    };
->>>>>>> d360838a
+    }
 
     var type = $el.attr('data-type');
     if (apos.widgetPlayers[type]) {
