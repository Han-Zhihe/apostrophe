/* jshint undef: true */
/* global $, _ */
/* global alert, prompt */

if (!window.apos) {
  window.apos = {};
}

var apos = window.apos;

(function() {
  /* jshint devel: true */
  apos.log = function(msg) {
    if (console && apos.log) {
      console.log(msg);
    }
  };
})();


// Correct way to get data associated with a widget in the DOM
apos.getWidgetData = function($widget) {
  var data = $widget.attr('data');
  if (data && data.length) {
    data = JSON.parse(data);
  } else {
    data = {};
  }
  // These two separate properties are authoritative for now
  // so that we can pace ourselves in refactoring the relevant code
  data.position = $widget.attr('data-position');
  data.size = $widget.attr('data-size');
  return data;
};

// An extensible way to fire up javascript-powered players for
// the normal views of widgets that need them

apos.enablePlayers = function(sel) {
  if (!sel) {
    sel = 'body';
  }
  $(sel).find('.apos-widget').each(function() {
    var $el = $(this);

    // TODO switch this to a jsonOption
    if($el.closest('.apos-no-player').length) {
      return;
    }

    var type = $el.attr('data-type');
    if (!$el.data('aposPlayerEnabled')) {
      if (apos.widgetPlayers[type]) {
        apos.widgetPlayers[type]($el);
        $el.data('aposPlayerEnabled', true);
      }
    }
  });
};

// When apos.change('blog') is invoked, the following things happen:
//
// 1. All elements wih the data-apos-trigger-blog attribute receive an
// aposChangeBlog jQuery event.
//
// 2. The main content area (the data-apos-refreshable div) is
// refreshed via an AJAX request, without refreshing the entire page.
// This occurs without regard to the `what` parameter because there are
// too many ways that the main content area can be influenced by any
// change made via the admin bar. It's simplest to refresh the
// entire content zone and still much faster than a page refresh.
//
// Note that this means there is no point in using data-apos-trigger-blog
// attributes in the main content area. Those are mainly useful in dialogs
// created by the admin bar, for instance to refresh the "manage" dialog
// when an edit or delete operation succeeds.

apos.change = function(what) {
  var sel = '[data-apos-trigger-' + apos.cssName(what) + ']';
  $(sel).each(function() {
    var $el = $(this);
    $(this).trigger(apos.eventName('aposChange', what));
  });
  $.get(window.location.href, { apos_refresh: apos.generateId() }, function(data) {
    // Make sure we run scripts in the returned HTML
    $('[data-apos-refreshable]').html($.parseHTML(data, document, true));
    // Trigger the aposReady event so scripts can attach to the
    // elements just refreshed if needed. Also trigger apos.enablePlayers.
    // Note that calls pushed by pushGlobalCalls are NOT run on a refresh as
    // they generally have to do with one-time initialization of the page
    $(function() {
      apos.enablePlayers();
      $("body").trigger("aposReady");
    });
  });
};

// Given a page object retrieved from the server (such as a blog post) and an
// area name, return the first image object found in that area, or undefined
// if there is none. TODO: make it possible for more widget types to declare that they
// contain this sort of thing. Right now it only looks at slideshows.
//
// This method is for situations where you want to show an image dynamically on the
// browser side. More typically we render views on the server side, but there are
// times when this is convenient.

apos.getFirstImage = function(page, areaName) {
  if (!page.areas[areaName]) {
    return undefined;
  }
  var area = page.areas[areaName];
  var item = _.find(area.items, function(item) {
    return item.type === 'slideshow';
  });
  if (!item) {
    return undefined;
  }
  if (item._items && item._items.length) {
    return item._items[0];
  }
  return undefined;
};

// Given a file object (as found in a slideshow widget for instance),
// return the file URL. If options.size is set, return the URL for
// that size (one-third, one-half, two-thirds, full). full is
// "full width" (1140px), not the original. For the original, don't pass size
apos.filePath = function(file, options) {
  var path = apos.data.uploadsUrl + '/files/' + file._id + '-' + file.name;
  if (!options) {
    options = {};
  }
  if (options.size) {
    path += '.' + options.size;
  }
  // NOTE: the crop must actually exist already, you can't just invent them
  // browser-side without the crop API never having come into play
  if (file.crop) {
    var c = file.crop;
    path += '.' + c.left + '.' + c.top + '.' + c.width + '.' + c.height;
  }
  return path + '.' + file.extension;
};

apos.widgetPlayers = {};

apos.widgetPlayers.slideshow = function($el)
{
  // Use our jQuery slideshow plugin
  var data = apos.getWidgetData($el);
  $el.projector({
    noHeight: data.noHeight,
    delay: data.delay
  });
};
apos.widgetPlayers.marquee = function($el)
{
  // Use our jQuery slideshow plugin
  var data = apos.getWidgetData($el);
  $el.projector({
    noHeight: data.noHeight,
    delay: data.delay
  });
};

// The video player replaces a thumbnail with
// a suitable player via apos's oembed proxy

apos.widgetPlayers.video = function($el)
{
  var data = apos.getWidgetData($el);
  var videoUrl = data.video;
  $.get('/apos/oembed', { url: videoUrl }, function(data) {
    // Wait until the thumbnail image size is available otherwise we'll
    // get a tiny size for the widget
    $el.imagesReady(function() {
      // We want to replace the thumbnail with the video while preserving
      // other content such as the title
      var e = $(data.html);
      e.removeAttr('width');
      e.removeAttr('height');
      var $thumbnail = $el.find('.apos-video-thumbnail');
      e.width($thumbnail.width());
      // If oembed results include width and height we can get the
      // video aspect ratio right
      if (data.width && data.height) {
        e.height((data.height / data.width) * $thumbnail.width());
      } else {
        // No, so we have to hope the thumbnail dimensions are a good bet
        e.height($thumbnail.height());
      }
      $el.find('.apos-video-thumbnail').replaceWith(e);
      // Hoist out of the link that launched us
      var $kids = $el.find('[data-apos-play] *').detach();
      $el.find('[data-apos-play]').replaceWith($kids);
    });
  });
};

// MODALS AND TEMPLATES

apos._modalStack = [];

apos._modalInitialized = false;

// We have a stack of modals going, we want to add a blackout to the
// previous one, or the body if this is the first modal
apos.getTopModalOrBody = function() {
  return $(apos._modalStack.length ? apos._modalStack[apos._modalStack.length - 1] : 'body');
};

// Be sure to read about apos.modalFromTemplate too, as that is usually
// the easiest way to present a modal.

// apos.modal displays the element specified by sel as a modal dialog. Goes
// away when the user clicks .apos-save or .apos-cancel, or submits the form
// element in the modal (implicitly saving), or presses escape.
//
// data-save and data-cancel attributes are accepted as synonyms for .apos-save
// and .apos-cancel classes and are preferred in new code.

// options.init can be an async function to populate the
// modal with content (usually used with apos.modalFromTemplate, below).
// If you pass an error as the first argument to the callback the
// modal will not appear and options.afterHide will be triggered immediately.
// Don't forget to call the callback.
//
// Note that apos.modal is guaranteed to return *before* options.init is called,
// so you can refer to $el in a closure. This is useful if you are using
// apos.modalFromTemplate to create $el.

// options.afterHide can be an asynchronous function to do something
// after the modal is dismissed (for any reason, whether saved or cancelled),
// like removing it from the DOM if that is appropriate.
// Don't forget to call the callback. Currently passing an error
// to the afterHide callback has no effect.

// options.save can be an asynchronous function to do something after
// .apos-save is clicked (or enter is pressed in the only text field).
// It is invoked before afterHide. If you pass an error to the callback,
// the modal is NOT dismissed, allowing you to do validation. If it does
// not exist then the save button has no hardwired function (and need not be present).

// If you wish to dismiss the dialog for any other reason, just trigger
// an event on the modal dialog element:

// $el.trigger('aposModalHide')

// Focus is automatically given to the first visible form element
// that does not have the apos-filter class.

// Modals may be nested and the right thing will happen.

apos.modal = function(sel, options) {

  function closeModal() {
    var topModal = apos.getTopModalOrBody();
    if (topModal.filter('.apos-modal')) {
      topModal.trigger('aposModalHide');
      return false;
    } else {
      return true;
    }
  }

  function cancelModal() {
    return options.beforeCancel(function(err) {
      if (err) {
        return;
      }
      return closeModal();
    });
  }

  if (!apos._modalInitialized) {
    apos._modalInitialized = true;
    // Just ONE event handler for the escape key so we don't have
    // modals falling all over themselves to hide each other
    // consecutively.

    // Escape key should dismiss the top modal, if any

    // $(document).on('keyup.aposModal', function(e) {
    //   // console.log(e);

    // });

<<<<<<< HEAD
    function closeModal() {
      var topModal = apos.getTopModalOrBody();
      if (topModal.filter('.apos-modal')) {
        topModal.trigger('aposModalHide');
        return false;
      } else {
        return true;
      }
    }

=======
>>>>>>> f72ba608
    $( document ).on({
      'keyup.aposModal': function(e) {
        if (e.keyCode === 27) {
          cancelModal();
        }
      },
      'click.aposModal': function(e) {
        if (e.target.className === 'apos-modal-blackout'){
          cancelModal();
        }
      }
    });
  }

  var $el = $(sel);

  if (!options) {
    options = {};
  }

  _.defaults(options, {
    init: function(callback) {callback(null);},
    save: function(callback) {callback(null);},
    afterHide: function(callback) {callback(null);},
    beforeCancel: function(callback) {callback(null);}
  });

  $el.on('aposModalHide', function() {
    // TODO consider what to do if this modal is not the top.
    // It's tricky because some need to be removed rather than
    // merely hid. However we don't currently dismiss modals other
    // than the top, so...

    // Reset scroll position to what it was before this modal opened.
    // Really awesome if you scrolled while using the modal
    var $current = apos.getTopModalOrBody();
    if ($current.data('aposSavedScrollTop') !== undefined) {
      $(window).scrollTop($current.data('aposSavedScrollTop'));
    }

    apos._modalStack.pop();
    var blackoutContext = apos.getTopModalOrBody();
    var blackout = blackoutContext.find('.apos-modal-blackout');
    if (blackout.data('interval')) {
      clearInterval(blackout.data('interval'));
    }
    blackout.remove();
    $el.hide();
    apos.popSelection();
    options.afterHide(function(err) {
      return;
    });
    if (!apos._modalStack.length) {
      // Leggo of the keyboard when there are no modals!
      // We can reinstall the handler when it's relevant.
      // Fewer event handlers all the time = better performance
      apos._modalInitialized = false;
      $(document).off('keyup.aposModal');
      $(document).off('click.aposModal');
    }
  });

  function hideModal() {
    $el.trigger('aposModalHide');
    return false;
  }

  function saveModal(next) {
    options.save(function(err) {
      if(!err) {
        hideModal();
        if (next) {
          options.next();
        }
      }
    });
  }

  // Enter key driven submits of the form should act like a click on the save button,
  // do not try to submit the form old-school
  $el.on('submit', 'form', function() {
    saveModal();
    return false;
  });

  $el.on('click', '.apos-cancel,[data-cancel]', cancelModal);

  $el.on('click', '.apos-save,[data-save]', function() {
    var $button = $(this);
    saveModal($button.is('[data-next]'));
    return false;
  });

  apos.afterYield(function() {
    options.init(function(err) {
      if (err) {
        hideModal();
        return;
      }

      // This is where we're calling lister.
      var $selects = $el.find('[data-lister]');
      $selects.lister();

      apos.pushSelection();

      // Black out the document or the top modal if there already is one.
      // If we are blacking out the body height: 100% won't cover the entire document,
      // so address that by tracking the document height with an interval timer
      var blackoutContext = apos.getTopModalOrBody();
      var blackout = $('<div class="apos-modal-blackout"></div>');
      if (blackoutContext.prop('tagName') === 'BODY') {
        var interval = setInterval(function() {
          var contextHeight = $(document).height();
          if (blackout.height() !== contextHeight) {
            blackout.height(contextHeight);
          }
          blackout.data('interval', interval);
        }, 200);
      }
      blackoutContext.append(blackout);
      // Remember scroll top so we can easily get back
      $el.data('aposSavedScrollTop', $(window).scrollTop());
      apos._modalStack.push($el);
      $('body').append($el);
      var offset;
      if ($el.hasClass('apos-modal-full-page')) {
        offset = $('.apos-admin-bar').height();
      } else {
        offset = 100;
      }
      $el.offset({ top: $('body').scrollTop() + offset, left: ($(window).width() - $el.outerWidth()) / 2 });
      $el.show();
      // Give the focus to the first form element. (Would be nice to
      // respect tabindex if it's present, but it's rare that
      // anybody bothers)
      $el.find("form:not(.apos-filter) :input:visible:enabled:first").focus();
    });
  });

  return $el;
};

// Clone the element matching the specified selector that
// also has the apos-template class, remove the apos-template
// class from the clone, and present it as a modal. This is a
// highly convenient way to present modals based on templates
// present in the DOM (note that the .apos-template class hides
// things until they are cloned). Accepts the same options as
// apos.modal, above. Returns a jquery object referring
// to the modal dialog element. Note that this method always
// returns *before* the init method is invoked.

apos.modalFromTemplate = function(sel, options) {

  var $el = apos.fromTemplate(sel);

  // Make sure they can provide their own afterHide
  // option, and that we don't remove $el until
  // after it invokes its callback

  var afterAfterHide = options.afterHide;
  if (!afterAfterHide) {
    afterAfterHide = function(callback) {
      return callback(null);
    };
  }
  options.afterHide = function(callback) {
    afterAfterHide(function(err) {
      $el.remove();
      return callback(err);
    });
  };

  return apos.modal($el, options);
};

// SELECTIONS

// We use this to save the selection before starting
// a modal and later restore it

apos.selections = [];

apos.pushSelection = function() {
  var sel = rangy.getSelection();
  if (sel && sel.getRangeAt && sel.rangeCount) {
    var range = rangy.getSelection().getRangeAt(0);
    apos.selections.push(range);
  }
  else
  {
    apos.selections.push(null);
  }
};

apos.popSelection = function() {
  var range = apos.selections.pop();
  if (range) {
    var sel = rangy.getSelection();
    sel.removeAllRanges();
    sel.addRange(range);
  }
};

// DOM TEMPLATES

// Clone the element matching the selector which also has the
// .apos-template class, remove the apos-template class from the clone, and
// return the clone. This is convenient for turning invisible templates
// already present in the DOM into elements ready to add to the document.
//
// Options are available to populate the newly returned element with content.
// If options.text is { label: '<bob>' }, fromTemplate will look for a descendant
// with the data-label attribute and set its text to <bob> (escaping < and > properly).
//
// If options.text is { address: { street: '569 South St' } },
// fromTemplate will first look for the data-address element, and then
// look for the data-street element within that and populate it with the
// string 569 South St. You may pass as many properties as you wish,
// nested as deeply as you wish.
//
// For easier JavaScript coding, properties are automatically converted from
// camel case to hyphenation. For instance, the property userName will be
// applied to the element with the attribute data-user-name.
//
// If options.text is { name: [ 'Jane', 'John', 'Bob' ] }, the
// element with the data-name property will be repeated three times, for a total of
// three copies given the text Jane, John and Bob.
//
// options.html functions exactly like options.text, except that the
// value of each property is applied as HTML markup rather than as plaintext.
// That is, if options.html is { body: '<h1>bob</h1>' },
// fromTemplate will look for an element with the data-body attribute
// and set its content to the markup <h1>bob</h1> (which will create an
// h1 element). You may nest and repeat elements just as you do with options.text.
//
// Since not every situation is covered by these options, you may wish to
// simply nest templates and manipulate things directly with jQuery. For instance,
// an li list item template can be present inside a ul list template. Just call
// apos.fromTemplate again to start making clones of the inner template and adding
// them as appropriate. It is often convenient to remove() the inner template
// first so that you don't have to filter it out when manipulating list items.

apos.fromTemplate = function(sel, options) {
  options = options || {};

  var $item = $(sel).filter('.apos-template:first').clone();
  $item.removeClass('apos-template');

  function applyPropertyValue($element, fn, value) {
    if (typeof(value) === 'object') {
      applyValues($element, fn, value);
    } else {
      fn($item, value);
    }
  }

  function applyValues($item, fn, values) {
    _.each(values, function(value, key) {
      var $element = $item.find('data-' + apos.cssName(key));
      if (_.isArray(value)) {
        var $elements = [];
        var $e;
        for (var i = 1; (i < value.length); i++) {
          if (i === 0) {
            $e = $element;
          } else {
            $e = $element.clone();
            $element.after($e);
          }
          $elements.push($e);
        }
        for (i = 0; (i < value.length); i++) {
          applyPropertyValue($elements[i], fn, value[i]);
        }
        if (!value.length) {
          // Zero repetitions = remove the element
          $element.remove();
        }
      } else {
        applyPropertyValue($element, fn, value);
      }
    });
  }

  function text($item, value) {
    $item.text(value);
  }

  function html($item, value) {
    $item.html(value);
  }

  if (options.text) {
    applyValues($item, text, options.text);
  }

  if (options.html) {
    applyValues($item, html, options.html);
  }

  return $item;
};

// CONVENIENCES

// Enhance a plaintext date field with a nice jquery ui date widget.
// Just pass a jquery object referring to the text element as the
// first argument.
//
// Uses the YYYY-MM-DD format we use on the back end.
//
// If $minFor is set, any date selected for $el becomes the
// minimum date for $minFor. For instance, start_date should be the
// minimum date for the end_date field.
//
// Similarly, if $maxFor is set, any date selected for $el becomes the maximum
// date for $maxFor.

apos.enhanceDate = function($el, options) {
  if (!options) {
    options = {};
  }
  $el.datepicker({
    defaultDate: "+0w",
    dateFormat: 'yy-mm-dd',
    changeMonth: true,
    numberOfMonths: 1,
    onClose: function(selectedDate) {
      if (options.$minFor) {
        options.$minFor.datepicker( "option", "minDate", selectedDate);
      }
      if (options.$maxFor) {
        options.$maxFor.datepicker( "option", "maxDate", selectedDate);
      }
    }
  });
};

// Accepts a time in 24-hour HH:MM:SS format and returns a time
// in the user's preferred format as determined by apos.data.timeFormat,
// which may be either 24 or 12. Useful to allow 12-hour format editing
// of times previously saved in the 24-hour format (always used on the back end).
// Seconds are not included in the returned value unless options.seconds is
// explicitly true. If options.timeFormat is set to 24 or 12, that format is
// used, otherwise apos.data.timeFormat is consulted, which allows the format
// to be pushed to the browser via apos.pushGlobalData on the server side
//
// For convenience, the values null, undefined and empty string are returned as
// themselves rather than throwing an exception. This is useful when the absence of any
// setting is an acceptable value.
apos.formatTime = function(time, options) {
  if ((time === null) || (time === undefined) || (time === '')) {
    return time;
  }
  if (!options) {
    options = {};
  }
  var timeFormat = options.timeFormat || apos.data.timeFormat || 12;
  var showSeconds = options.seconds || false;
  var matches, hours, minutes, seconds, tail;
  if (apos.data.timeFormat === 24) {
    if (showSeconds) {
      return time;
    } else {
      matches = time.match(/^(\d+):(\d+)(:(\d+))?$/);
      return matches[1] + ':' + matches[2];
    }
  } else {
    matches = time.match(/^(\d+):(\d+)(:(\d+))?$/);
    hours = parseInt(matches[1], 10);
    minutes = matches[2];
    seconds = matches[3];
    tail = minutes;
    if (showSeconds) {
      tail += ':' + seconds;
    }
    if (hours < 1) {
      return '12:' + tail + 'am';
    }
    if (hours < 12) {
      return apos.padInteger(hours, 2) + ':' + tail + 'am';
    }
    if (hours === 12) {
      return '12:' + tail + 'pm';
    }
    hours -= 12;
    return apos.padInteger(hours, 2) + ':' + tail + 'pm';
  }
};

// KEEP IN SYNC WITH SERVER SIDE VERSION IN apostrophe.js
//
// Convert a name to camel case.
//
// Useful in converting CSV with friendly headings into sensible property names.
//
// Only digits and ASCII letters remain.
//
// Anything that isn't a digit or an ASCII letter prompts the next character
// to be uppercase. Existing uppercase letters also trigger uppercase, unless
// they are the first character; this preserves existing camelCase names.

apos.camelName = function(s) {
  var i;
  var n = '';
  var nextUp = false;
  for (i = 0; (i < s.length); i++) {
    var c = s.charAt(i);
    // If the next character is already uppercase, preserve that, unless
    // it is the first character
    if ((i > 0) && c.match(/[A-Z]/)) {
      nextUp = true;
    }
    if (c.match(/[A-Za-z0-9]/)) {
      if (nextUp) {
        n += c.toUpperCase();
        nextUp = false;
      } else {
        n += c.toLowerCase();
      }
    } else {
      nextUp = true;
    }
  }
  return n;
};

// Convert everything else to a hyphenated css name. Not especially fast,
// hopefully you only do this during initialization and remember the result
// KEEP IN SYNC WITH SERVER SIDE VERSION in apostrophe.js
apos.cssName = function(camel) {
  var i;
  var css = '';
  var dash = false;
  for (i = 0; (i < camel.length); i++) {
    var c = camel.charAt(i);
    var lower = ((c >= 'a') && (c <= 'z'));
    var upper = ((c >= 'A') && (c <= 'Z'));
    var digit = ((c >= '0') && (c <= '9'));
    if (!(lower || upper || digit)) {
      dash = true;
      continue;
    }
    if (upper) {
      if (i > 0) {
        dash = true;
      }
      c = c.toLowerCase();
    }
    if (dash) {
      css += '-';
      dash = false;
    }
    css += c;
  }
  return css;
};

// Create an event name from one or more strings. The original strings can be
// CSS names or camelized names, it makes no difference. The end result
// is always in a consistent format.
//
// Examples:
//
// apos.eventName('aposChange', 'blog') ---> aposChangeBlog
// apos.eventName('aposChangeEvents') ---> aposChangeEvents
// apos.eventName('apos-jump-gleefully') ---> aposJumpGleefully
//
// It doesn't matter how many arguments you pass. Each new argument
// is treated as a word boundary.
//
// This method is often useful both when triggering and when listening.
// No need to remember the correct way to construct an event name.

apos.eventName = function() {
  var args = Array.prototype.slice.call(arguments, 0);
  return apos.camelName(args.join('-'));
};

// Do something after control returns to the browser (after you return from
// whatever event handler you're in). In old browsers the setTimeout(fn, 0)
// technique is used. In the latest browsers setImmediate is used, because
// it's faster (although it has a confusing name)

apos.afterYield = function(fn) {
  if (window.setImmediate) {
    return window.setImmediate(fn);
  } else {
    return setTimeout(fn, 0);
  }
};

// Widget ids should be valid names for javascript variables, just in case
// we find that useful, so avoid hyphens

apos.generateId = function() {
  return 'w' + Math.floor(Math.random() * 1000000000) + Math.floor(Math.random() * 1000000000);
};

// mustache.js solution to escaping HTML (not URLs)
apos.entityMap = {
  "&": "&amp;",
  "<": "&lt;",
  ">": "&gt;",
  '"': '&quot;',
  "'": '&#39;',
  "/": '&#x2F;'
};

apos.escapeHtml = function(string) {
  return String(string).replace(/[&<>"'\/]/g, function (s) {
    return apos.entityMap[s];
  });
};

// String.replace does NOT do this
// Regexps can but they can't be trusted with unicode ):
// Keep in sync with server side version

apos.globalReplace = function(haystack, needle, replacement) {
  var result = '';
  while (true) {
    if (!haystack.length) {
      return result;
    }
    var index = haystack.indexOf(needle);
    if (index === -1) {
      result += haystack;
      return result;
    }
    result += haystack.substr(0, index);
    result += replacement;
    haystack = haystack.substr(index + needle.length);
  }
};

// pad an integer with leading zeroes, creating a string
apos.padInteger = function(i, places) {
  var s = i + '';
  while (s.length < places) {
    s = '0' + s;
  }
  return s;
};

/**
 * Capitalize the first letter of a string
 */
apos.capitalizeFirst = function(s) {
  return s.charAt(0).toUpperCase() + s.substr(1);
};

// Upgrade our CSS, JS and DOM templates to meet the requirements of another
// "scene" without refreshing the page, then run a callback. For instance:
//
// apos.requireScene('user', function() {
//   // Code inside here can assume all the good stuff is available
// });
//
// This method is smart enough not to do any expensive work if the user
// is already logged in or has already upgraded in the lifetime of this page.

apos.requireScene = function(scene, callback) {
  // Synchronously loading JS and CSS and HTML is hard! Apostrophe mostly
  // avoids it, because the big kids are still fighting about requirejs
  // versus browserify, but when we upgrade the scene to let an anon user
  // play with schema-driven forms, we need to load a bunch of JS and CSS
  // and HTML in the right order! What will we do?
  //
  // We'll let the server send us a brick of CSS, a brick of JS, and a
  // brick of HTML, and we'll smack the CSS and HTML into the DOM,
  // wait for DOMready, and run the JS with eval.
  //
  // This way the server does most of the work, calculating which CSS, JS
  // and HTML template files aren't yet in browserland, and the order of
  // loading within JS-land is reallllly clear.

  if (apos.scene === scene) {
    return callback(null);
  }
  $.jsonCall('/apos/upgrade-scene',
    {
      from: apos.scene,
      to: scene
    },
    function(result) {
      if ((!result) || (result.status !== 'ok')) {
        return callback('error');
      }
      if (result.css.length) {
        $("<style>" + result.css + "</style>").appendTo('head');
      }
      if (result.html.length) {
        $('body').append(result.html);
      }
      $('body').one('aposSceneChange', function(e, scene) {
        return callback(null);
      });
      $(function() {
        // Run it in the window context so it can see apos, etc.
        $.globalEval(result.js);
      });
    }
  );
};

// If the aposAfterLogin cookie is set and we are logged in,
// clear the cookie and redirect as appropriate. Called on DOMready,
// and also on the fly after anything that implicitly logs the user in.

apos.afterLogin = function() {
  var afterLogin = $.cookie('aposAfterLogin');
  if (afterLogin && apos.data.user) {
    $.removeCookie('aposAfterLogin', { path: '/' });

    // We can't just stuff afterLogin in window.location.href because
    // the browser won't refresh the page if it happens to be the current page,
    // and what we really want is all the changes in the outerLayout that
    // occur when logged in. So stuff a cache buster into the URL

    var offset = afterLogin.indexOf('#');
    if (offset === -1) {
      offset = afterLogin.length;
    }
    var insert = 'apcb=' + apos.generateId();
    if (afterLogin.match(/\?/)) {
      insert = '&' + insert;
    } else {
      insert = '?' + insert;
    }
    afterLogin = afterLogin.substr(0, offset) + insert + afterLogin.substr(offset);
    window.location.href = afterLogin;
  }
};

// Everything in this DOMready block must be an event handler
// on 'body', optionally filtered to apply to specific elements,
// so that it can work on elements that don't exist yet.

$(function() {
  // Enable toggles. Note the use of $('body').on('click', 'selector'...)
  // to avoid problems with elements added later
  $('body').on('click', '.apos-accordion-title', function(event){
    // $(this).parent().find('.apos-accordion-items').toggleClass('open');
    $(this).parent().toggleClass('open');
    $(this).parent().siblings().removeClass('open');
  });

  $('body').on('click', '.apos-preview-toggle', function(event){
    $('.apos-preview-toggle').toggleClass('previewing');
    $('body').toggleClass('previewing');
  });

  // Close menus when an item is picked please!
  $('body').on('click', '.apos-accordion-items .apos-control', function() {
    $(this).closest('.apos-admin-bar-item').removeClass('open');
  });

  //sets up listeners for tabbed modals
  $('body').on('click', '.apos-modal-tab-title', function(){
    $(this).closest('.apos-modal-tabs').find('.apos-active').removeClass('apos-active');
    $(this).closest('.apos-modal-tabs').find('[data-tab-id="'+$(this).attr('data-tab')+'"]').addClass('apos-active');
    $(this).addClass('apos-active');
  });

  // If the aposAfterLogin cookie is set and we are logged in,
  // clear the cookie and redirect as appropriate.

  apos.afterLogin();

  // If the URL ends in: #click-whatever
  //
  // ... Then we locate an element with the attribute data-whatever,
  // and trigger a click event on it.
  //
  // This is useful for resuming an activity after requiring the user to log in.
  //
  // Waiting long enough for both the click and the autoscroll to work is
  // tricky. We need to yield beyond DOMready so that other code installing click
  // handlers on DOMready has had time to do so. And we need to yield a little
  // extra time or the browser will crush our efforts to set scrollTop based on
  // its own idea of where we are on the page (at least in Chrome). ):

  setTimeout(function() {
    var hash = window.location.hash;
    var matches = hash.match(/^\#click\-(.*)$/);
    if (matches) {
      var $element = $('[data-' + matches[1] + ']');
      if ($element.length) {
        // Scroll back to the right neighborhood
        var offset = $element.offset();
        var scrollTop = offset.top - 100;
        $('html, body').scrollTop(scrollTop);
        // Now carry out the action
        $('[data-' + matches[1] + ']').trigger('click');
      }
    }
  }, 200);
});<|MERGE_RESOLUTION|>--- conflicted
+++ resolved
@@ -285,19 +285,6 @@
 
     // });
 
-<<<<<<< HEAD
-    function closeModal() {
-      var topModal = apos.getTopModalOrBody();
-      if (topModal.filter('.apos-modal')) {
-        topModal.trigger('aposModalHide');
-        return false;
-      } else {
-        return true;
-      }
-    }
-
-=======
->>>>>>> f72ba608
     $( document ).on({
       'keyup.aposModal': function(e) {
         if (e.keyCode === 27) {
